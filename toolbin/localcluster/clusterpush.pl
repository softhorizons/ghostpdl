--- conflicted
+++ resolved
@@ -20,10 +20,7 @@
               'xps'=>1,
               'ls'=>1,
               'gpdf'=>1,
-<<<<<<< HEAD
-=======
               'gpdl'=>1,
->>>>>>> 2183d471
               'mupdf'=>1,
               'mujstest'=>1);
 
