/* Copyright (C) 2001-2019 Artifex Software, Inc.
   All Rights Reserved.

   This software is provided AS-IS with no warranty, either express or
   implied.

   This software is distributed under license and may not be copied,
   modified or distributed except as expressly authorized under the terms
   of the license contained in the file LICENSE in this distribution.

   Refer to licensing information at http://www.artifex.com or contact
   Artifex Software, Inc.,  1305 Grant Avenue - Suite 200, Novato,
   CA 94945, U.S.A., +1(415)492-9861, for further information.
*/

/*  GS ICC link cache.  Initial stubbing of functions.  */

#include "std.h"
#include "stdpre.h"
#include "gstypes.h"
#include "gsmemory.h"
#include "gsstruct.h"
#include "scommon.h"
#include "gx.h"
#include "gpsync.h"	/* for MAX_THREADS */
#include "gxgstate.h"
#include "smd5.h"
#include "gscms.h"
#include "gsicc_cms.h"
#include "gsicc_manage.h"
#include "gsicc_cache.h"
#include "gserrors.h"
#include "gsmalloc.h" /* Needed for named color structure allocation */
#include "string_.h"  /* Needed for named color structure allocation */
#include "gxsync.h"
#include "gzstate.h"
#include "stdint_.h"
        /*
         *  Note that the the external memory used to maintain
         *  links in the CMS is generally not visible to GS.
         *  For most CMS's the  links are 33x33x33x33x4 bytes at worst
         *  for a CMYK to CMYK MLUT which is about 4.5Mb per link.
         *  If the link were matrix based it would be much much smaller.
         *  We will likely want to do at least have an estimate of the
         *  memory used based upon how the CMS is configured.
         *  This will be done later.  For now, just limit the number
         *  of links.
         */
#define ICC_CACHE_MAXLINKS (MAX_THREADS*2)	/* allow up to two active links per thread */

/* Static prototypes */

static gsicc_link_t * gsicc_alloc_link(gs_memory_t *memory, gsicc_hashlink_t hashcode);

static int gsicc_get_cspace_hash(gsicc_manager_t *icc_manager, gx_device *dev,
                                 cmm_profile_t *profile, int64_t *hash);

static int gsicc_compute_linkhash(gsicc_manager_t *icc_manager, gx_device *dev,
                                  cmm_profile_t *input_profile,
                                  cmm_profile_t *output_profile,
                                  gsicc_rendering_param_t *rendering_params,
                                  gsicc_hashlink_t *hash);

static void gsicc_remove_link(gsicc_link_t *link, const gs_memory_t *memory);

static void gsicc_get_buff_hash(unsigned char *data, int64_t *hash, unsigned int num_bytes);

static void rc_gsicc_link_cache_free(gs_memory_t * mem, void *ptr_in, client_name_t cname);

/* Structure pointer information */

struct_proc_finalize(icc_link_finalize);

gs_private_st_ptrs3_final(st_icc_link, gsicc_link_t, "gsiccmanage_link",
                    icc_link_enum_ptrs, icc_link_reloc_ptrs, icc_link_finalize,
                    icc_link_cache, next, lock);

struct_proc_finalize(icc_linkcache_finalize);

gs_private_st_ptrs3_final(st_icc_linkcache, gsicc_link_cache_t, "gsiccmanage_linkcache",
                    icc_linkcache_enum_ptrs, icc_linkcache_reloc_ptrs, icc_linkcache_finalize,
                    head, lock, full_wait);

/* These are used to construct a hash for the ICC link based upon the
   render parameters */

#define BP_SHIFT 0
#define REND_SHIFT 8
#define PRESERVE_SHIFT 16

/**
 * gsicc_cache_new: Allocate a new ICC cache manager
 * Return value: Pointer to allocated manager, or NULL on failure.
 **/

gsicc_link_cache_t *
gsicc_cache_new(gs_memory_t *memory)
{
    gsicc_link_cache_t *result;

    /* We want this to be maintained in stable_memory.  It should be be effected by the
       save and restores */
    result = gs_alloc_struct(memory->stable_memory, gsicc_link_cache_t, &st_icc_linkcache,
                             "gsicc_cache_new");
    if ( result == NULL )
        return(NULL);
    result->head = NULL;
    result->num_links = 0;
    result->cache_full = false;
    result->memory = memory->stable_memory;
    result->lock = gx_monitor_label(gx_monitor_alloc(memory->stable_memory),
                                    "gsicc_cache_new");
    if (result->lock == NULL) {
        gs_free_object(memory->stable_memory, result, "gsicc_cache_new");
        return(NULL);
    }
    result->full_wait = gx_semaphore_label(gx_semaphore_alloc(memory->stable_memory),
                                    "gsicc_cache_new");
    if (result->full_wait == NULL) {
        gx_monitor_free(result->lock);
        gs_free_object(memory->stable_memory, result, "gsicc_cache_new");
        return(NULL);
    }
    rc_init_free(result, memory->stable_memory, 1, rc_gsicc_link_cache_free);
    if_debug2m(gs_debug_flag_icc, memory,
               "[icc] Allocating link cache = "PRI_INTPTR" memory = "PRI_INTPTR"\n",
	       (intptr_t)result, (intptr_t)result->memory);
    return(result);
}

static void
rc_gsicc_link_cache_free(gs_memory_t * mem, void *ptr_in, client_name_t cname)
{
    /* Ending the entire cache.  The ref counts on all the links should be 0 */
    gsicc_link_cache_t *link_cache = (gsicc_link_cache_t * ) ptr_in;

    if_debug2m(gs_debug_flag_icc, mem,
               "[icc] Removing link cache = "PRI_INTPTR" memory = "PRI_INTPTR"\n",
               (intptr_t)link_cache, (intptr_t)link_cache->memory);
    /* NB: freeing the link_cache will call icc_linkcache_finalize */
    gs_free_object(mem->stable_memory, link_cache, "rc_gsicc_link_cache_free");
}

/* release the monitor of the link_cache when it is freed */
void
icc_linkcache_finalize(const gs_memory_t *mem, void *ptr)
{
    gsicc_link_cache_t *link_cache = (gsicc_link_cache_t * ) ptr;

    while (link_cache->head != NULL) {
        if (link_cache->head->ref_count != 0) {
            emprintf2(mem, "link at "PRI_INTPTR" being removed, but has ref_count = %d\n",
                      (intptr_t)link_cache->head, link_cache->head->ref_count);
            link_cache->head->ref_count = 0;	/* force removal */
        }
        gsicc_remove_link(link_cache->head, mem);
    }
#ifdef DEBUG
    if (link_cache->num_links != 0) {
        emprintf1(mem, "num_links is %d, should be 0.\n", link_cache->num_links);
    }
#endif
    if (link_cache->rc.ref_count == 0) {
        gx_monitor_free(link_cache->lock);
        link_cache->lock = NULL;
        gx_semaphore_free(link_cache->full_wait);
        link_cache->full_wait = 0;
    }
}

/* This is a special allocation for a link that is used by devices for
   doing color management on post rendered data.  It is not tied into the
   profile cache like gsicc_alloc_link. Also it goes ahead and creates
   the link, i.e. link creation is not delayed. */
gsicc_link_t *
gsicc_alloc_link_dev(gs_memory_t *memory, cmm_profile_t *src_profile,
    cmm_profile_t *des_profile, gsicc_rendering_param_t *rendering_params)
{
    gsicc_link_t *result;
    int cms_flags = 0;

    result = (gsicc_link_t*) gs_malloc(memory->stable_memory, 1,
        sizeof(gsicc_link_t), "gsicc_alloc_link_dev");

    if (result == NULL)
        return NULL;
    result->lock = gx_monitor_label(gx_monitor_alloc(memory->stable_memory),
        "gsicc_link_new");
    if (result->lock == NULL) {
        gs_free_object(memory->stable_memory, result, "gsicc_alloc_link(lock)");
        return NULL;
    }
    gx_monitor_enter(result->lock);

    /* set up placeholder values */
    result->is_monitored = false;
    result->orig_procs.map_buffer = NULL;
    result->orig_procs.map_color = NULL;
    result->orig_procs.free_link = NULL;
    result->next = NULL;
    result->link_handle = NULL;
    result->icc_link_cache = NULL;
    result->procs.map_buffer = gscms_transform_color_buffer;
    result->procs.map_color = gscms_transform_color;
    result->procs.free_link = gscms_release_link;
    result->hashcode.link_hashcode = 0;
    result->hashcode.des_hash = 0;
    result->hashcode.src_hash = 0;
    result->hashcode.rend_hash = 0;
    result->ref_count = 1;
    result->includes_softproof = 0;
    result->includes_devlink = 0;
    result->is_identity = false;
    result->valid = true;
    result->memory = memory->stable_memory;

    if_debug1m('^', result->memory, "[^]icclink "PRI_INTPTR" init = 1\n",
               (intptr_t)result);

    if (src_profile->profile_handle == NULL) {
        src_profile->profile_handle = gsicc_get_profile_handle_buffer(
            src_profile->buffer, src_profile->buffer_size, memory->stable_memory);
    }

    if (des_profile->profile_handle == NULL) {
        des_profile->profile_handle = gsicc_get_profile_handle_buffer(
            des_profile->buffer, des_profile->buffer_size, memory->stable_memory);
    }

    /* Check for problems.. */
    if (src_profile->profile_handle == 0 || des_profile->profile_handle == 0) {
        gs_free_object(memory->stable_memory, result, "gsicc_alloc_link_dev");
        return NULL;
    }

    /* [0] is chunky, littleendian, noalpha, 16-in, 16-out */
    result->link_handle = gscms_get_link(src_profile->profile_handle,
        des_profile->profile_handle, rendering_params, cms_flags,
        memory->stable_memory);

    /* Check for problems.. */
    if (result->link_handle == NULL) {
        gs_free_object(memory->stable_memory, result, "gsicc_alloc_link_dev");
        return NULL;
    }

    /* Check for identity transform */
    if (gsicc_get_hash(src_profile) == gsicc_get_hash(des_profile))
        result->is_identity = true;

    /* Set the rest */
    result->data_cs = src_profile->data_cs;
    result->num_input = src_profile->num_comps;
    result->num_output = des_profile->num_comps;

    return result;
}

/* And the related release of the link */
void
gsicc_free_link_dev(gs_memory_t *memory, gsicc_link_t *link)
{
    gs_memory_t *nongc_mem = memory->non_gc_memory;
    gs_free_object(nongc_mem, link, "gsicc_free_link_dev");
}

static gsicc_link_t *
gsicc_alloc_link(gs_memory_t *memory, gsicc_hashlink_t hashcode)
{
    gsicc_link_t *result;

    /* The link has to be added in stable memory. We want them
       to be maintained across the gsave and grestore process */
    result = gs_alloc_struct(memory->stable_memory, gsicc_link_t, &st_icc_link,
                             "gsicc_alloc_link");
    if (result == NULL)
        return NULL;
    /* set up placeholder values */
    result->is_monitored = false;
    result->orig_procs.map_buffer = NULL;
    result->orig_procs.map_color = NULL;
    result->orig_procs.free_link = NULL;
    result->next = NULL;
    result->link_handle = NULL;
    result->procs.map_buffer = gscms_transform_color_buffer;
    result->procs.map_color = gscms_transform_color;
    result->procs.free_link = gscms_release_link;
    result->hashcode.link_hashcode = hashcode.link_hashcode;
    result->hashcode.des_hash = 0;
    result->hashcode.src_hash = 0;
    result->hashcode.rend_hash = 0;
    result->ref_count = 1;		/* prevent it from being freed */
    result->includes_softproof = 0;
    result->includes_devlink = 0;
    result->is_identity = false;
    result->valid = false;		/* not yet complete */
    result->memory = memory->stable_memory;

    result->lock = gx_monitor_label(gx_monitor_alloc(memory->stable_memory),
                                    "gsicc_link_new");
    if (result->lock == NULL) {
        gs_free_object(memory->stable_memory, result, "gsicc_alloc_link(lock)");
        return NULL;
    }
    gx_monitor_enter(result->lock);     /* this link is owned by this thread until built and made "valid" */

    if_debug1m('^', result->memory, "[^]icclink "PRI_INTPTR" init = 1\n",
               (intptr_t)result);
    return result;
}

static void
gsicc_set_link_data(gsicc_link_t *icc_link, void *link_handle,
                    gsicc_hashlink_t hashcode, gx_monitor_t *lock,
                    bool includes_softproof, bool includes_devlink,
                    bool pageneutralcolor, gsicc_colorbuffer_t data_cs)
{
    gx_monitor_enter(lock);		/* lock the cache while changing data */
    icc_link->link_handle = link_handle;
    gscms_get_link_dim(link_handle, &(icc_link->num_input), &(icc_link->num_output),
        icc_link->memory);
    icc_link->hashcode.link_hashcode = hashcode.link_hashcode;
    icc_link->hashcode.des_hash = hashcode.des_hash;
    icc_link->hashcode.src_hash = hashcode.src_hash;
    icc_link->hashcode.rend_hash = hashcode.rend_hash;
    icc_link->includes_softproof = includes_softproof;
    icc_link->includes_devlink = includes_devlink;
    if ( (hashcode.src_hash == hashcode.des_hash) &&
          !includes_softproof && !includes_devlink) {
        icc_link->is_identity = true;
    } else {
        icc_link->is_identity = false;
    }
    /* Set up for monitoring */
    icc_link->data_cs = data_cs;
    if (pageneutralcolor)
        gsicc_mcm_set_link(icc_link);

    /* release the lock of the link so it can now be used */
    icc_link->valid = true;
    gx_monitor_leave(icc_link->lock);
    gx_monitor_leave(lock);	/* done with updating, let everyone run */
}

static void
gsicc_link_free_contents(gsicc_link_t *icc_link)
{
    icc_link->procs.free_link(icc_link);
    gx_monitor_free(icc_link->lock);
    icc_link->lock = NULL;
}

void
gsicc_link_free(gsicc_link_t *icc_link, const gs_memory_t *memory)
{
    gsicc_link_free_contents(icc_link);

    gs_free_object(memory->stable_memory, icc_link, "gsicc_link_free");
}

void
icc_link_finalize(const gs_memory_t *mem, void *ptr)
{
    gsicc_link_t *icc_link = (gsicc_link_t * ) ptr;

    gsicc_link_free_contents(icc_link);
}

static void
gsicc_mash_hash(gsicc_hashlink_t *hash)
{
    hash->link_hashcode =
        (hash->des_hash >> 1) ^ (hash->rend_hash) ^ (hash->src_hash);
}

int64_t
gsicc_get_hash(cmm_profile_t *profile)
{
    if (!profile->hash_is_valid) {
        int64_t hash;

        gsicc_get_icc_buff_hash(profile->buffer, &hash, profile->buffer_size);
        profile->hashcode = hash;
        profile->hash_is_valid = true;
    }
    return profile->hashcode;
}

void
gsicc_get_icc_buff_hash(unsigned char *buffer, int64_t *hash, unsigned int buff_size)
{
    gsicc_get_buff_hash(buffer, hash, buff_size);
}

static void
gsicc_get_buff_hash(unsigned char *data, int64_t *hash, unsigned int num_bytes)
{
    gs_md5_state_t md5;
    byte digest[16];
    int k;
    int64_t word1,word2,shift;

   /* We could probably do something faster than this. But use this for now. */
    gs_md5_init(&md5);
    gs_md5_append(&md5, data, num_bytes);
    gs_md5_finish(&md5, digest);

    /* For now, xor this into 64 bit word */
    word1 = 0;
    word2 = 0;
    shift = 0;

    /* need to do it this way because of
       potential word boundary issues */
    for( k = 0; k<8; k++) {
       word1 += ((int64_t) digest[k]) << shift;
       word2 += ((int64_t) digest[k+8]) << shift;
       shift += 8;
    }
    *hash = word1 ^ word2;
}

/* Compute a hash code for the current transformation case.
    This just computes a 64bit xor of upper and lower portions of
    md5 for the input, output
    and rendering params structure.  We may change this later */
static int
gsicc_compute_linkhash(gsicc_manager_t *icc_manager, gx_device *dev,
                       cmm_profile_t *input_profile,
                       cmm_profile_t *output_profile,
                       gsicc_rendering_param_t *rendering_params,
                       gsicc_hashlink_t *hash)
{
    int code;

    /* first get the hash codes for the color spaces */
    code = gsicc_get_cspace_hash(icc_manager, dev, input_profile,
                                 &(hash->src_hash));
    if (code < 0)
        return code;
    code = gsicc_get_cspace_hash(icc_manager, dev, output_profile,
                                 &(hash->des_hash));
    if (code < 0)
        return code;

    /* now for the rendering paramaters, just use the word itself.  At this
       point in time, we only include the black point setting, the intent
       and if we are preserving black.  We don't differentiate at this time
       with object type since the current CMM does not create different
       links based upon this type setting.  Other parameters such as cmm
       and override ICC are used prior to a link creation and so should also
       not factor into the link hash calculation */
    hash->rend_hash = ((rendering_params->black_point_comp) << BP_SHIFT) +
                      ((rendering_params->rendering_intent) << REND_SHIFT) +
                      ((rendering_params->preserve_black) << PRESERVE_SHIFT);
    /* for now, mash all of these into a link hash */
    gsicc_mash_hash(hash);
    return 0;
}

static int
gsicc_get_cspace_hash(gsicc_manager_t *icc_manager, gx_device *dev,
                      cmm_profile_t *cmm_icc_profile_data, int64_t *hash)
{
    cmm_dev_profile_t *dev_profile;
    cmm_profile_t *icc_profile;
    gsicc_rendering_param_t render_cond;
    int code;

    if (cmm_icc_profile_data == NULL)
    {
        if (dev == NULL)
            return -1;
        code = dev_proc(dev, get_profile)(dev, &dev_profile);
        if (code < 0)
            return code;
        gsicc_extract_profile(dev->graphics_type_tag, dev_profile,
            &(icc_profile), &render_cond);
        *hash = icc_profile->hashcode;
        return 0;
    }
    if (cmm_icc_profile_data->hash_is_valid ) {
        *hash = cmm_icc_profile_data->hashcode;
    } else {
        /* We need to compute for this color space */
        gsicc_get_icc_buff_hash(cmm_icc_profile_data->buffer, hash,
                                cmm_icc_profile_data->buffer_size);
        cmm_icc_profile_data->hashcode = *hash;
        cmm_icc_profile_data->hash_is_valid = true;
    }
    return 0;
}

gsicc_link_t*
gsicc_findcachelink(gsicc_hashlink_t hash, gsicc_link_cache_t *icc_link_cache,
                    bool includes_proof, bool includes_devlink)
{
    gsicc_link_t *curr, *prev;
    int64_t hashcode = hash.link_hashcode;

    /* Look through the cache for the hashcode */
    gx_monitor_enter(icc_link_cache->lock);

    /* List scanning is fast, so we scan the entire list, this includes   */
    /* links that are currently unused, but still in the cache (zero_ref) */
    curr = icc_link_cache->head;
    prev = NULL;

    while (curr != NULL ) {
        if (curr->hashcode.link_hashcode == hashcode &&
            includes_proof == curr->includes_softproof &&
            includes_devlink == curr->includes_devlink) {
            /* move this one to the front of the list hoping we will use it
               again soon */
            if (prev != NULL) {
                /* if prev == NULL, curr is already the head */
                prev->next = curr->next;
                curr->next = icc_link_cache->head;
                icc_link_cache->head = curr;
            }
            /* bump the ref_count since we will be using this one */
            curr->ref_count++;
            if_debug3m('^', curr->memory, "[^]%s "PRI_INTPTR" ++ => %d\n",
                       "icclink", (intptr_t)curr, curr->ref_count);
            while (curr->valid == false) {
                gx_monitor_leave(icc_link_cache->lock); /* exit to let other threads run briefly */
                gx_monitor_enter(curr->lock);			/* wait until we can acquire the lock */
                gx_monitor_leave(curr->lock);			/* it _should be valid now */
                /* If it is still not valid, but we were able to lock, it means that the thread	*/
                /* that was building it failed to be able to complete building it		*/
                /* this is probably a fatal error. MV ???					*/
                if (curr->valid == false) {
<<<<<<< HEAD
                    emprintf1(curr->memory, "link 0x%p lock released, but still not valid.\n", curr);	/* Breakpoint here */
                    return NULL;
=======
		  emprintf1(curr->memory, "link "PRI_INTPTR" lock released, but still not valid.\n", (intptr_t)curr);	/* Breakpoint here */
>>>>>>> f3e37d28
                }
                gx_monitor_enter(icc_link_cache->lock);	/* re-enter to loop and check */
            }
            gx_monitor_leave(icc_link_cache->lock);
            return(curr);	/* success */
        }
        prev = curr;
        curr = curr->next;
    }
    gx_monitor_leave(icc_link_cache->lock);
    return NULL;
}

/* Remove link from cache.  Notify CMS and free */
static void
gsicc_remove_link(gsicc_link_t *link, const gs_memory_t *memory)
{
    gsicc_link_t *curr, *prev;
    gsicc_link_cache_t *icc_link_cache = link->icc_link_cache;

    if_debug2m(gs_debug_flag_icc, memory,
               "[icc] Removing link = "PRI_INTPTR" memory = "PRI_INTPTR"\n",
               (intptr_t)link, (intptr_t)memory->stable_memory);
    /* NOTE: link->ref_count must be 0: assert ? */
    gx_monitor_enter(icc_link_cache->lock);
    if (link->ref_count != 0) {
      emprintf2(memory, "link at "PRI_INTPTR" being removed, but has ref_count = %d\n", (intptr_t)link, link->ref_count);
    }
    curr = icc_link_cache->head;
    prev = NULL;

    while (curr != NULL ) {
        /* don't get rid of it if another thread has decided to use it */
        if (curr == link && link->ref_count == 0) {
            /* remove this one from the list */
            if (prev == NULL)
                icc_link_cache->head = curr->next;
            else
                prev->next = curr->next;
            break;
        }
        prev = curr;
        curr = curr->next;
    }
    /* if curr != link we didn't find it or another thread may have decided to */
    /* use it (ref_count > 0). Skip freeing it if so.                          */
    if (curr == link && link->ref_count == 0) {
        icc_link_cache->num_links--;	/* no longer in the cache */
        if (icc_link_cache->cache_full) {
            icc_link_cache->cache_full = false;
            gx_semaphore_signal(icc_link_cache->full_wait);	/* let a waiting thread run */
        }
        gx_monitor_leave(icc_link_cache->lock);
        gsicc_link_free(link, memory);	/* outside link cache now. */
    } else {
        /* even if we didn't find the link to remove, unlock the cache */
        gx_monitor_leave(icc_link_cache->lock);
    }
}

static void
gsicc_get_srcprofile(gsicc_colorbuffer_t data_cs,
    gs_graphics_type_tag_t graphics_type_tag,
    cmm_srcgtag_profile_t *srcgtag_profile, cmm_profile_t **profile,
    gsicc_rendering_param_t *render_cond)
{
    (*profile) = NULL;
    (*render_cond).rendering_intent = gsPERCEPTUAL;
    (*render_cond).cmm = gsCMM_DEFAULT;
    switch (graphics_type_tag & ~GS_DEVICE_ENCODES_TAGS) {
    case GS_UNKNOWN_TAG:
    case GS_UNTOUCHED_TAG:
    default:
        break;
    case GS_PATH_TAG:
        if (data_cs == gsRGB) {
            (*profile) = srcgtag_profile->rgb_profiles[gsSRC_GRAPPRO];
            *render_cond = srcgtag_profile->rgb_rend_cond[gsSRC_GRAPPRO];
        }
        else if (data_cs == gsCMYK) {
            (*profile) = srcgtag_profile->cmyk_profiles[gsSRC_GRAPPRO];
            *render_cond = srcgtag_profile->cmyk_rend_cond[gsSRC_GRAPPRO];
        }
        else if (data_cs == gsGRAY) {
            (*profile) = srcgtag_profile->gray_profiles[gsSRC_GRAPPRO];
            *render_cond = srcgtag_profile->gray_rend_cond[gsSRC_GRAPPRO];
        }
        break;
    case GS_IMAGE_TAG:
        if (data_cs == gsRGB) {
            (*profile) = srcgtag_profile->rgb_profiles[gsSRC_IMAGPRO];
            *render_cond = srcgtag_profile->rgb_rend_cond[gsSRC_IMAGPRO];
        }
        else if (data_cs == gsCMYK) {
            (*profile) = srcgtag_profile->cmyk_profiles[gsSRC_IMAGPRO];
            *render_cond = srcgtag_profile->cmyk_rend_cond[gsSRC_IMAGPRO];
        }
        else if (data_cs == gsGRAY) {
            (*profile) = srcgtag_profile->gray_profiles[gsSRC_IMAGPRO];
            *render_cond = srcgtag_profile->gray_rend_cond[gsSRC_IMAGPRO];
        }
        break;
    case GS_TEXT_TAG:
        if (data_cs == gsRGB) {
            (*profile) = srcgtag_profile->rgb_profiles[gsSRC_TEXTPRO];
            *render_cond = srcgtag_profile->rgb_rend_cond[gsSRC_TEXTPRO];
        }
        else if (data_cs == gsCMYK) {
            (*profile) = srcgtag_profile->cmyk_profiles[gsSRC_TEXTPRO];
            *render_cond = srcgtag_profile->cmyk_rend_cond[gsSRC_TEXTPRO];
        }
        else if (data_cs == gsGRAY) {
            (*profile) = srcgtag_profile->gray_profiles[gsSRC_TEXTPRO];
            *render_cond = srcgtag_profile->gray_rend_cond[gsSRC_TEXTPRO];
        }
        break;
    }
}

gsicc_link_t*
gsicc_get_link(const gs_gstate *pgs1, gx_device *dev_in,
               const gs_color_space *pcs_in,
               gs_color_space *output_colorspace,
               gsicc_rendering_param_t *rendering_params, gs_memory_t *memory)
{
    cmm_profile_t *gs_input_profile;
    cmm_profile_t *gs_srcgtag_profile = NULL;
    cmm_profile_t *gs_output_profile;
    gs_gstate *pgs = (gs_gstate *)pgs1;
    gx_device *dev;
    gsicc_rendering_param_t render_cond;
    cmm_dev_profile_t *dev_profile;
    int code;
    bool devicegraytok;
    gs_color_space *input_colorspace = (gs_color_space*) pcs_in;

    if (dev_in == NULL) {
        /* Get from the gs_gstate which is going to be a graphic state.
           This only occurs for the other (non-ps/pdf) interpreters */
        pgs = (gs_gstate*) pgs;
        dev = pgs->device;
    } else {
        dev = dev_in;
    }
    if (input_colorspace->cmm_icc_profile_data == NULL) {
        if (input_colorspace->icc_equivalent != NULL) {
            gs_input_profile = input_colorspace->icc_equivalent->cmm_icc_profile_data;
        } else {
            /* Use default type */
            gs_input_profile = gsicc_get_gscs_profile(input_colorspace,
                                                      pgs->icc_manager);
        }
    } else {
        gs_input_profile = input_colorspace->cmm_icc_profile_data;
    }
    code = dev_proc(dev, get_profile)(dev,  &dev_profile);
    if (code < 0)
        return NULL;
    /* If present, use an graphic object defined source profile */
    if (pgs->icc_manager != NULL &&
        pgs->icc_manager->srcgtag_profile != NULL) {
            if (gs_input_profile->data_cs == gsRGB
                || gs_input_profile->data_cs == gsCMYK
                || gs_input_profile->data_cs == gsGRAY) {
                gsicc_get_srcprofile(gs_input_profile->data_cs,
                                      dev->graphics_type_tag,
                                      pgs->icc_manager->srcgtag_profile,
                                      &(gs_srcgtag_profile), &render_cond);
                if (gs_srcgtag_profile != NULL) {
                    /* In this case, the user is letting the source profiles
                       drive the color management.  Let that set the
                       rendering intent and blackpoint compensation also as they
                       must know what they are doing.  However, before we do
                       this we need to check if they want to overide
                       embedded source profiles.   See if our profile is a
                       default one that came from DefaultRGB or DefaultCMYK
                       for example */
                    int csi;

                    csi = gsicc_get_default_type(gs_input_profile);
                    if (render_cond.override_icc ||
                        csi == gs_color_space_index_DeviceRGB ||
                        csi == gs_color_space_index_DeviceCMYK ||
                        csi == gs_color_space_index_DeviceGray) {
                        gs_input_profile = gs_srcgtag_profile;
                        (*rendering_params) = render_cond;
                    }
                    /* We also need to worry about the case when the source
                       profile is actually a device link profile.  In this case
                       we can go ahead now and the our link transform as we
                       don't need to worry about a destination profile.
                       However, it is possible that someone could do another
                       device link profile associated with the device. */
                    if (gs_input_profile->isdevlink) {
                        /* OK. Go ahead and use this one.  Note output profile
                           is not NULL so that we can compute a hash with out
                           special conditional logic */
                        rendering_params->rendering_intent =
                            render_cond.rendering_intent & gsRI_MASK;
                        rendering_params->black_point_comp =
                            render_cond.black_point_comp & gsBP_MASK;

                            return gsicc_get_link_profile(pgs, dev, gs_input_profile,
                                                          dev_profile->device_profile[0],
                                                          rendering_params, memory,
                                                          false);
                    }
                } else {
                    /* In this case we may be wanting for a "unmanaged color"
                       result. This is done by specifying "None" on the
                       particular line for that source object.  Check if this
                       is what is desired.  If it is, then return the link now.
                       Also need to worry about the replace case */
                    if (render_cond.cmm == gsCMM_NONE) {
                        gsicc_link_t *link;

                        if (gs_input_profile->data_cs == gsRGB) {
                            link = gsicc_nocm_get_link(pgs, dev, 3);
                        } else {
                            link = gsicc_nocm_get_link(pgs, dev, 4);
                        }
                        /* Set the identity case if we are in that situation */
                        if (link != NULL) {
                            if (gs_input_profile->num_comps ==
                                dev_profile->device_profile[0]->num_comps) {
                                link->is_identity = true;
                            }
                            return link;
                        }
                    } else if (render_cond.cmm == gsCMM_REPLACE) {
                        return gsicc_rcm_get_link(pgs, dev,
                                                  gs_input_profile->data_cs);
                        /* Note that there is never an identity case  */
                    }
                }
            }
    }
    if (output_colorspace != NULL) {
        gs_output_profile = output_colorspace->cmm_icc_profile_data;
        devicegraytok = false;
    } else {
        /* Use the device profile. Only use the rendering intent if it has
           an override setting.  Also, only use the blackpoint if overide_bp
           is set. Note that this can conflict with intents set from the source
           objects so the user needs to understand what options to set. */
        code = dev_proc(dev, get_profile)(dev,  &dev_profile);
        if (code < 0)
            return NULL;

        /* Check for unmanaged color case */
        if (gsicc_use_fast_color(gs_input_profile) > 0 && dev_profile->usefastcolor) {
            /* Return a "link" from the source space to the device color space */
            gsicc_link_t *link = gsicc_nocm_get_link(pgs, dev,
                                                     gs_input_profile->num_comps);
            if (link != NULL) {
                if (gs_input_profile->num_comps ==
                    dev_profile->device_profile[0]->num_comps) {
                    link->is_identity = true;
                }
                return link;
            }
        }
        gsicc_extract_profile(dev->graphics_type_tag, dev_profile,
                               &(gs_output_profile), &render_cond);
        /* Check if the incoming rendering intent was source based
           (this can occur for high level images in the clist) in
           that case we need to use the source ri and not the device one */
        if (!(rendering_params->rendering_intent & gsRI_OVERRIDE)) {
            /* No it was not.  Check if our device profile RI was specified */
            if (render_cond.rendering_intent != gsRINOTSPECIFIED) {
                rendering_params->rendering_intent = render_cond.rendering_intent;
            }
        }
        /* Similar for the black point compensation */
        if (!(rendering_params->black_point_comp & gsBP_OVERRIDE)) {
            if (render_cond.black_point_comp != gsBPNOTSPECIFIED) {
                rendering_params->black_point_comp = render_cond.black_point_comp;
            }
        }
        /* And the Black preservation */
        if (!(rendering_params->preserve_black & gsKP_OVERRIDE)) {
            if (render_cond.preserve_black != gsBKPRESNOTSPECIFIED) {
                rendering_params->preserve_black = render_cond.preserve_black;
            }
        }
        devicegraytok = dev_profile->devicegraytok;
    }
    /* If we are going from DeviceGray to DeviceCMYK and devicegraytok
       is true then use the ps_gray and ps_cmyk profiles instead of these
       profiles */
    rendering_params->rendering_intent = rendering_params->rendering_intent & gsRI_MASK;
    rendering_params->black_point_comp = rendering_params->black_point_comp & gsBP_MASK;
    rendering_params->preserve_black = rendering_params->preserve_black & gsKP_MASK;
    return gsicc_get_link_profile(pgs, dev, gs_input_profile, gs_output_profile,
                    rendering_params, memory, devicegraytok);
}

/* This operation of adding in a new link entry is actually shared amongst
   different functions that can each add an entry.  For example, entrys may
   come from the CMM or they may come from the non color managed approach
   (i.e. gsicc_nocm_get_link)
   Returns true if link was found with that has, false if alloc fails.
*/
bool
gsicc_alloc_link_entry(gsicc_link_cache_t *icc_link_cache,
                       gsicc_link_t **ret_link, gsicc_hashlink_t hash,
                       bool include_softproof, bool include_devlink)
{
    gs_memory_t *cache_mem = icc_link_cache->memory;
    gsicc_link_t *link;
    int retries = 0;

    *ret_link = NULL;
    /* First see if we can add a link */
    /* TODO: this should be based on memory usage, not just num_links */
    gx_monitor_enter(icc_link_cache->lock);
    while (icc_link_cache->num_links >= ICC_CACHE_MAXLINKS) {
        /* Look through the cache for first zero ref count to re-use that entry.
           When ref counts go to zero, the icc_link will have been moved to
           the end of the list, so the first we find is the 'oldest'.
           If we get to the last entry we release the lock, set the cache_full
           flag and wait on full_wait for some other thread to let this thread
           run again after releasing a cache slot. Release the cache lock to
           let other threads run and finish with (release) a cache entry.
        */
        link = icc_link_cache->head;
        while (link != NULL ) {
            if (link->ref_count == 0) {
                /* we will use this one */
                if_debug3m('^', cache_mem, "[^]%s "PRI_INTPTR" ++ => %d\n",
                           "icclink", (intptr_t)link, link->ref_count);
                break;
            }
            link = link->next;
        }
        if (link == NULL) {
            icc_link_cache->cache_full = true;
            /* unlock while waiting for a link to come available */
            gx_monitor_leave(icc_link_cache->lock);
            gx_semaphore_wait(icc_link_cache->full_wait);
            /* repeat the findcachelink to see if some other thread has	*/
            /* already started building the link we need		*/
            *ret_link = gsicc_findcachelink(hash, icc_link_cache,
                                            include_softproof, include_devlink);
            /* Got a hit, return link. ref_count for the link was already bumped */
            if (*ret_link != NULL)
                return true;

            gx_monitor_enter(icc_link_cache->lock);	    /* restore the lock */
            /* we will re-test the num_links above while locked to insure */
            /* that some other thread didn't grab the slot and max us out */
            if (retries++ > 10)
                return false;
        } else {
            /* Remove the zero ref_count link profile we found.		*/
            /* Even if we remove this link, we may still be maxed out so*/
            /* the outermost 'while' will check to make sure some other	*/
            /* thread did not grab the one we remove.			*/
            gsicc_remove_link(link, cache_mem);
        }
    }
    /* insert an empty link that we will reserve so we can unlock while	*/
    /* building the link contents. If successful, the entry will set	*/
    /* the hash for the link, Set valid=false, and lock the profile     */
    (*ret_link) = gsicc_alloc_link(cache_mem->stable_memory, hash);
    /* NB: the link returned will be have the lock owned by this thread */
    /* the lock will be released when the link becomes valid.           */
    if (*ret_link) {
        (*ret_link)->icc_link_cache = icc_link_cache;
        (*ret_link)->next = icc_link_cache->head;
        icc_link_cache->head = *ret_link;
        icc_link_cache->num_links++;
    }
    /* unlock before returning */
    gx_monitor_leave(icc_link_cache->lock);
    return false;	/* we didn't find it, but return a link to be filled */
}

/* This is the main function called to obtain a linked transform from the ICC
   cache If the cache has the link ready, it will return it.  If not, it will
   request one from the CMS and then return it.  We may need to do some cache
   locking during this process to avoid multi-threaded issues (e.g. someone
   deleting while someone is updating a reference count).  Note that if the
   source profile is a device link profile we have no output profile but
   may still have a proofing or another device link profile to use */
gsicc_link_t*
gsicc_get_link_profile(const gs_gstate *pgs, gx_device *dev,
                       cmm_profile_t *gs_input_profile,
                       cmm_profile_t *gs_output_profile,
                       gsicc_rendering_param_t *rendering_params,
                       gs_memory_t *memory, bool devicegraytok)
{
    gsicc_hashlink_t hash;
    gsicc_link_t *link, *found_link;
    gcmmhlink_t link_handle = NULL;
    gsicc_manager_t *icc_manager = pgs->icc_manager;
    gsicc_link_cache_t *icc_link_cache = pgs->icc_link_cache;
    gs_memory_t *cache_mem = pgs->icc_link_cache->memory;
    gcmmhprofile_t *cms_input_profile;
    gcmmhprofile_t *cms_output_profile = NULL;
    gcmmhprofile_t *cms_proof_profile = NULL;
    gcmmhprofile_t *cms_devlink_profile = NULL;
    int code;
    bool include_softproof = false;
    bool include_devicelink = false;
    cmm_dev_profile_t *dev_profile;
    cmm_profile_t *proof_profile = NULL;
    cmm_profile_t *devlink_profile = NULL;
    bool src_dev_link = gs_input_profile->isdevlink;
    bool pageneutralcolor = false;
    int cms_flags = 0;

    /* Determine if we are using a soft proof or device link profile */
    if (dev != NULL ) {
        code = dev_proc(dev, get_profile)(dev,  &dev_profile);
        if (code < 0)
            return NULL;
        if (dev_profile != NULL) {
            proof_profile = dev_profile->proof_profile;
            devlink_profile = dev_profile->link_profile;
            pageneutralcolor = dev_profile->pageneutralcolor;
        }
        /* If the source color is the same as the proofing color then we do not
           need to apply the proofing color in this case.  This occurs in cases
           where we have a CMYK output intent profile, a Device CMYK color, and
           are going out to an RGB device */
        if (proof_profile != NULL ) {
            if (proof_profile->hashcode == gs_input_profile->hashcode) {
                proof_profile = NULL;
            } else {
                include_softproof = true;
            }
        }
        if (devlink_profile != NULL) include_devicelink = true;
    }
    /* First compute the hash code for the incoming case.  If the output color
       space is NULL we will use the device profile for the output color space */
    code = gsicc_compute_linkhash(icc_manager, dev, gs_input_profile,
                                  gs_output_profile,
                                  rendering_params, &hash);
    if (code < 0)
        return NULL;
    /* Check the cache for a hit.  Need to check if softproofing was used */
    found_link = gsicc_findcachelink(hash, icc_link_cache, include_softproof,
                                     include_devicelink);
    /* Got a hit, return link (ref_count for the link was already bumped */
    if (found_link != NULL) {
        if_debug2m(gs_debug_flag_icc, memory,
                   "[icc] Found Link = "PRI_INTPTR", hash = %lld \n",
                   (intptr_t)found_link, (long long)hash.link_hashcode);
        if_debug2m(gs_debug_flag_icc, memory,
                   "[icc] input_numcomps = %d, input_hash = %lld \n",
                   gs_input_profile->num_comps,
                   (long long)gs_input_profile->hashcode);
        if_debug2m(gs_debug_flag_icc, memory,
                   "[icc] output_numcomps = %d, output_hash = %lld \n",
                   gs_output_profile->num_comps,
                   (long long)gs_output_profile->hashcode);
        return found_link;
    }
    /* Before we do anything, check if we have a case where the source profile
       is coming from the clist and we don't even want to be doing any color
       managment */
    if (gs_input_profile->profile_handle == NULL &&
        gs_input_profile->buffer == NULL &&
        gs_input_profile->dev != NULL) {

        /* ICC profile should be in clist. This is the first call to it.  Note that
           the profiles are not really shared amongst threads like the links are.
           Hence the memory is for the local thread's chunk */
        cms_input_profile =
            gsicc_get_profile_handle_clist(gs_input_profile,
                                           gs_input_profile->memory);
        gs_input_profile->profile_handle = cms_input_profile;
        /* It is possible that we are not using color management
           due to a setting forced from srcgtag object (the None option)
           which has made its way though the clist in the clist imaging
           code.   In this case, the srcgtag_profile structure
           which was part of the ICC manager is no longer available.
           We also have the Replace option.  */
        if (gs_input_profile->rend_is_valid &&
            gs_input_profile->rend_cond.cmm == gsCMM_NONE) {

            if (gs_input_profile->data_cs == gsRGB) {
                link = gsicc_nocm_get_link(pgs, dev, 3);
            } else {
                link = gsicc_nocm_get_link(pgs, dev, 4);
            }
            /* Set the identity case if we are in that situation */
            if (link != NULL) {
                if (gs_input_profile->num_comps ==
                    dev_profile->device_profile[0]->num_comps) {
                    link->is_identity = true;
                }
                return link;
            }
        } else if (gs_input_profile->rend_is_valid &&
            gs_input_profile->rend_cond.cmm == gsCMM_REPLACE) {
            return gsicc_rcm_get_link(pgs, dev, gs_input_profile->data_cs);
            /* Note that there is never an identity case for
               this type.  */
        }
        /* We may have a source profile that is a device link profile and
           made its way through the clist.  If so get things set up to
           handle that properly. */
        src_dev_link = gs_input_profile->isdevlink;
    }
    /* No link was found so lets create a new one if there is room. This will
       usually return a link that is not yet valid, but may return a valid link
       if another thread has already created it */
    if (gsicc_alloc_link_entry(icc_link_cache, &link, hash, include_softproof,
                               include_devicelink))
        return link;
    if (link == NULL)
        return NULL;		/* error, couldn't allocate a link */

    /* Here the link was new and the contents have valid=false and we	*/
    /* own the lock for the link_profile. Build the profile, set valid	*/
    /* to true and release the lock.					*/
    /* Now compute the link contents */
    cms_input_profile = gs_input_profile->profile_handle;
    /*  Check if the source was generated from a PS CIE color space.  If yes,
        then we need to make sure that the CMM does not do something like
        force a white point mapping like lcms does */
    if (gsicc_profile_from_ps(gs_input_profile)) {
        cms_flags = cms_flags | gscms_avoid_white_fix_flag(memory);
    }
    if (cms_input_profile == NULL) {
        if (gs_input_profile->buffer != NULL) {
            cms_input_profile =
                gsicc_get_profile_handle_buffer(gs_input_profile->buffer,
                                                gs_input_profile->buffer_size,
                                                memory);
            if (cms_input_profile == NULL)
                return NULL;
            gs_input_profile->profile_handle = cms_input_profile;
            /* This *must* be a default profile that was not set up at start-up/
               However it could be one from the icc creator code which does not
               do an initialization at the time of creation from CalRGB etc. */
            code = gsicc_initialize_default_profile(gs_input_profile);
            if (code < 0) return NULL;
        } else {
            /* Cant create the link.  No profile present,
               nor any defaults to use for this.  Really
               need to throw an error for this case. */
            gsicc_remove_link(link, cache_mem);
            return NULL;
        }
    }
    /* No need to worry about an output profile handle if our source is a
       device link profile */
    if (!src_dev_link) {
        cms_output_profile = gs_output_profile->profile_handle;
    }
    if (cms_output_profile == NULL && !src_dev_link) {
        if (gs_output_profile->buffer != NULL) {
            cms_output_profile =
                gsicc_get_profile_handle_buffer(gs_output_profile->buffer,
                                                gs_output_profile->buffer_size,
                                                memory);
            gs_output_profile->profile_handle = cms_output_profile;
            /* This *must* be a default profile that was not set up at start-up */
            code = gsicc_initialize_default_profile(gs_output_profile);
            if (code < 0) return NULL;
        } else {
              /* See if we have a clist device pointer. */
            if ( gs_output_profile->dev != NULL ) {
                /* ICC profile should be in clist. This is
                   the first call to it. */
                cms_output_profile =
                    gsicc_get_profile_handle_clist(gs_output_profile,
                                                   gs_output_profile->memory);
                gs_output_profile->profile_handle = cms_output_profile;
            } else {
                /* Cant create the link.  No profile present,
                   nor any defaults to use for this.  Really
                   need to throw an error for this case. */
                gsicc_remove_link(link, cache_mem);
                return NULL;
            }
        }
    }
    if (include_softproof) {
        cms_proof_profile = proof_profile->profile_handle;
        if (cms_proof_profile == NULL) {
            if (proof_profile->buffer != NULL) {
                cms_proof_profile =
                    gsicc_get_profile_handle_buffer(proof_profile->buffer,
                                                    proof_profile->buffer_size,
                                                    memory);
                proof_profile->profile_handle = cms_proof_profile;
                if (!gscms_is_threadsafe())
                    gx_monitor_enter(proof_profile->lock);
            } else {
                /* Cant create the link */
                gsicc_remove_link(link, cache_mem);
                return NULL;
            }
        }
    }
    if (include_devicelink) {
        cms_devlink_profile = devlink_profile->profile_handle;
        if (cms_devlink_profile == NULL) {
            if (devlink_profile->buffer != NULL) {
                cms_devlink_profile =
                    gsicc_get_profile_handle_buffer(devlink_profile->buffer,
                                                    devlink_profile->buffer_size,
                                                    memory);
                devlink_profile->profile_handle = cms_devlink_profile;
                if (!gscms_is_threadsafe())
                    gx_monitor_enter(devlink_profile->lock);
            } else {
                /* Cant create the link */
                gsicc_remove_link(link, cache_mem);
                return NULL;
            }
        }
    }
    /* Profile reading of same structure not thread safe in CMM */
    if (!gscms_is_threadsafe()) {
        gx_monitor_enter(gs_input_profile->lock);
        if (!src_dev_link) {
            gx_monitor_enter(gs_output_profile->lock);
        }
    }
    /* We may have to worry about special handling for DeviceGray to
       DeviceCMYK to ensure that Gray is mapped to K only.  This is only
       done once and then it is cached and the link used.  Note that Adobe
       appears to do this only when the source color space was DeviceGray.
       For us, this requirement is meant by the test of
       gs_input_profile->default_match == DEFAULT_GRAY */
    if (!src_dev_link && gs_output_profile->data_cs == gsCMYK &&
        gs_input_profile->data_cs == gsGRAY &&
        gs_input_profile->default_match == DEFAULT_GRAY &&
        pgs->icc_manager != NULL && devicegraytok) {
        if (icc_manager->graytok_profile == NULL) {
            icc_manager->graytok_profile =
                gsicc_set_iccsmaskprofile(GRAY_TO_K, strlen(GRAY_TO_K),
                                          pgs->icc_manager,
                                          pgs->icc_manager->memory->stable_memory);
            if (icc_manager->graytok_profile == NULL) {
                /* Cant create the link */	/* FIXME: clean up allocations and locksso far ??? */
                gsicc_remove_link(link, cache_mem);
                return NULL;
            }
        }
        if (icc_manager->smask_profiles == NULL) {
            code = gsicc_initialize_iccsmask(icc_manager);
        }
        cms_input_profile =
            icc_manager->smask_profiles->smask_gray->profile_handle;
        cms_output_profile =
            icc_manager->graytok_profile->profile_handle;
        /* Turn off bp compensation in this case as there is a bug in lcms */
        rendering_params->black_point_comp = false;
        cms_flags = 0;  /* Turn off any flag setting */
    }
    /* Get the link with the proof and or device link profile */
    if (include_softproof || include_devicelink || src_dev_link) {
        link_handle = gscms_get_link_proof_devlink(cms_input_profile,
                                                   cms_proof_profile,
                                                   cms_output_profile,
                                                   cms_devlink_profile,
                                                   rendering_params,
                                                   src_dev_link, cms_flags,
                                                   cache_mem->non_gc_memory);
    if (!gscms_is_threadsafe()) {
        if (include_softproof) {
            gx_monitor_leave(proof_profile->lock);
        }
        if (include_devicelink) {
            gx_monitor_leave(devlink_profile->lock);
        }
    }
    } else {
        link_handle = gscms_get_link(cms_input_profile, cms_output_profile,
                                     rendering_params, cms_flags,
                                     cache_mem->non_gc_memory);
    }
    if (!gscms_is_threadsafe()) {
        if (!src_dev_link) {
            gx_monitor_leave(gs_output_profile->lock);
        }
        gx_monitor_leave(gs_input_profile->lock);
    }
    if (link_handle != NULL) {
        if (gs_input_profile->data_cs == gsGRAY)
            pageneutralcolor = false;

        gsicc_set_link_data(link, link_handle, hash, icc_link_cache->lock,
                            include_softproof, include_devicelink, pageneutralcolor,
                            gs_input_profile->data_cs);
        if_debug2m(gs_debug_flag_icc, cache_mem,
                   "[icc] New Link = "PRI_INTPTR", hash = %lld \n",
                   (intptr_t)link, (long long)hash.link_hashcode);
        if_debug2m(gs_debug_flag_icc, cache_mem,
                   "[icc] input_numcomps = %d, input_hash = %lld \n",
                   gs_input_profile->num_comps,
                   (long long)gs_input_profile->hashcode);
        if_debug2m(gs_debug_flag_icc, cache_mem,
                   "[icc] output_numcomps = %d, output_hash = %lld \n",
                   gs_output_profile->num_comps,
                   (long long)gs_output_profile->hashcode);
    } else {
        /* If other threads are waiting, we won't have set link->valid true.	*/
        /* This could result in an infinite loop if other threads are waiting	*/
        /* for it to be made valid. (see gsicc_findcachelink).			*/
        link->ref_count--;	/* this thread no longer using this link entry	*/
        if_debug2m('^', link->memory, "[^]icclink "PRI_INTPTR" -- => %d\n",
                   (intptr_t)link, link->ref_count);

        if (icc_link_cache->cache_full) {
            icc_link_cache->cache_full = false;
            gx_semaphore_signal(icc_link_cache->full_wait);	/* let a waiting thread run */
        }
        gx_monitor_leave(link->lock);
        gsicc_remove_link(link, cache_mem);
        return NULL;
    }
    return link;
}

/* The following is used to transform a named color value at a particular tint
   value to the output device values.  This function is provided only as a
   demonstration and will likely need to be altered and optimized for those wishing
   to perform full spot color look-up support.

   The object used to perform the transformation is typically
   a look-up table that contains the spot color name and a CIELAB value for
   100% colorant (it could also contain device values in the table).
   It can be more complex where-by you have a 1-D lut that
   provides CIELAB values or direct device values as a function of tint.  In
   such a case, the table would be interpolated to compute all possible tint values.
   If CIELAB values are provided, they can be pushed through the
   device profile using the CMM.  In this particular demonstration, we simply
   provide CIELAB for a few color names in the file
   toolbin/color/named_color/named_color_table.txt .
   The tint value is used to scale the CIELAB value from 100% colorant to a D50
   whitepoint.  The resulting CIELAB value is then pushed through the CMM to
   obtain device values for the current device.  The file named_colors.pdf
   which is in toolbin/color/named_color/ contains these
   spot colors and will enable the user to see how the code behaves.  The named
   color table is specified to ghostscript by the command line option
   -sNamedProfile=./toolbin/color/named_color/named_color_table.txt (or with
   full path name).  If it is desired to have ghostscript compiled with the
   named color table, it can be placed in the iccprofiles directory and then
   build ghostscript with COMPILE_INITS=1.  When specified the file contents
   are pointed to by the buffer member variable of the device_named profile in
   profile manager.  When the first call occurs in here, the contents of the
   buffer are parsed and placed into a custom stucture that is pointed to by
   the profile pointer.  Note that this pointer is not visible to the garbage
   collector and should be allocated in non-gc memory as is demonstrated in
   this sample.  The structure elements are released when the profile is
   destroyed through the call to gsicc_named_profile_release, which is set
   as the value of the profile member variable release.

   Note that there are calls defined in gsicc_littlecms.c that will create link
   transforms between Named Color ICC profiles and the output device.  Such
   profiles are rarely used (at least I have not run across any yet) so the
   code is currently not used.  Also note that for those serious about named
   color support, a cache as well as efficient table-look-up methods would
   likely be important for performance.

   Finally note that PANTONE is a registered trademark and PANTONE colors are a
   licensed product of XRITE Inc. See http://www.pantone.com
   for more information.  Licensees of Pantone color libraries or similar
   libraries should find it straight forward to interface.  Pantone names are
   referred to in named_color_table.txt and contained in the file named_colors.pdf.

   !!!!IT WILL BE NECESSARY TO PERFORM THE PROPER DEALLOCATION
       CLEAN-UP OF THE STRUCTURES WHEN rc_free_icc_profile OCCURS FOR THE NAMED
       COLOR PROFILE!!!!!!   See gsicc_named_profile_release below for an example.
       This is set in the profile release member variable.
*/

/* Define the demo structure and function for named color look-up */

typedef struct gsicc_namedcolortable_s {
    gsicc_namedcolor_t *named_color;    /* The named color */
    unsigned int number_entries;        /* The number of entries */
    gs_memory_t *memory;
} gsicc_namedcolortable_t;

/* Support functions for parsing buffer */

static int
get_to_next_line(char **buffptr, int *buffer_count)
{
    while (1) {
        if (**buffptr == ';') {
            (*buffptr)++;
            (*buffer_count)--;
            return(0);
        } else {
            (*buffptr)++;
            (*buffer_count)--;
        }
        if (*buffer_count <= 0) {
            return -1;
        }
    }
}

/* Release the structures we allocated in gsicc_transform_named_color */
static void
gsicc_named_profile_release(void *ptr, gs_memory_t *memory)
{
    gsicc_namedcolortable_t *namedcolor_table = (gsicc_namedcolortable_t*) ptr;
    unsigned int num_entries;
    gs_memory_t *mem;
    int k;
    gsicc_namedcolor_t *namedcolor_data;

    if (namedcolor_table != NULL) {
        mem = namedcolor_table->memory;
        num_entries = namedcolor_table->number_entries;
        namedcolor_data = namedcolor_table->named_color;

        for (k = 0; k < num_entries; k++) {
            gs_free(mem, namedcolor_data[k].colorant_name, 1,
                namedcolor_data[k].name_size + 1,
                "gsicc_named_profile_release (colorant_name)");
        }

        gs_free(mem, namedcolor_data, num_entries, sizeof(gsicc_namedcolor_t),
            "gsicc_named_profile_release (namedcolor_data)");

        gs_free(namedcolor_table->memory, namedcolor_table, 1,
            sizeof(gsicc_namedcolortable_t),
            "gsicc_named_profile_release (namedcolor_table)");
    }
}

static int
create_named_profile(gs_memory_t *mem, cmm_profile_t *named_profile)
{
    /* Create the structure that we will use in searching */
    /*  Note that we do this in non-GC memory since the
        profile pointer is not GC'd */
    gsicc_namedcolortable_t *namedcolor_table;
    gsicc_namedcolor_t *namedcolor_data;
    char *buffptr;
    int buffer_count;
    int count;
    unsigned int num_entries;
    int code;
    int k, j;
    char *pch, *temp_ptr, *last = NULL;
    bool done;
    int curr_name_size;
    float lab[3];

    namedcolor_table =
        (gsicc_namedcolortable_t*)gs_malloc(mem, 1,
            sizeof(gsicc_namedcolortable_t), "create_named_profile");
    if (namedcolor_table == NULL)
        return_error(gs_error_VMerror);
    namedcolor_table->memory = mem;

    /* Parse buffer and load the structure we will be searching */
    buffptr = (char*)named_profile->buffer;
    buffer_count = named_profile->buffer_size;
    count = sscanf(buffptr, "%d", &num_entries);
    if (num_entries < 1 || count == 0) {
        gs_free(mem, namedcolor_table, 1, sizeof(gsicc_namedcolortable_t),
            "create_named_profile");
        return -1;
    }

    code = get_to_next_line(&buffptr, &buffer_count);
    if (code < 0) {
        gs_free(mem, namedcolor_table, 1, sizeof(gsicc_namedcolortable_t),
            "create_named_profile");
        return -1;
    }
    namedcolor_data =
        (gsicc_namedcolor_t*)gs_malloc(mem, num_entries,
            sizeof(gsicc_namedcolor_t), "create_named_profile");
    if (namedcolor_data == NULL) {
        gs_free(mem, namedcolor_table, num_entries,
            sizeof(gsicc_namedcolortable_t), "create_named_profile");
        return_error(gs_error_VMerror);
    }
    namedcolor_table->number_entries = num_entries;
    namedcolor_table->named_color = namedcolor_data;
    for (k = 0; k < num_entries; k++) {
        if (k == 0) {
            pch = gs_strtok(buffptr, ",;", &last);
        } else {
            pch = gs_strtok(NULL, ",;", &last);
        }
        /* Remove any /0d /0a stuff from start */
        temp_ptr = pch;
        done = 0;
        while (!done) {
            if (*temp_ptr == 0x0d || *temp_ptr == 0x0a) {
                temp_ptr++;
            } else {
                done = 1;
            }
        }
        curr_name_size = strlen(temp_ptr);
        namedcolor_data[k].name_size = curr_name_size;

        /* +1 for the null */
        namedcolor_data[k].colorant_name =
            (char*)gs_malloc(mem, 1, curr_name_size + 1,
                "create_named_profile");
        if (namedcolor_data[k].colorant_name == NULL) {
            /* Free up all that has been allocated so far */
            for (j = 0; j < k; j++) {
                gs_free(mem, namedcolor_table, 1, namedcolor_data[j].name_size+1,
                    "create_named_profile");
            }
            gs_free(mem, namedcolor_data, num_entries, sizeof(gsicc_namedcolor_t),
                "create_named_profile");
            gs_free(mem, namedcolor_table, num_entries,
                sizeof(gsicc_namedcolortable_t), "create_named_profile");
            return_error(gs_error_VMerror);
        }
        strncpy(namedcolor_data[k].colorant_name, temp_ptr,
            namedcolor_data[k].name_size + 1);
        for (j = 0; j < 3; j++) {
            pch = gs_strtok(NULL, ",;", &last);
            count = sscanf(pch, "%f", &(lab[j]));
        }
        lab[0] = lab[0] * 65535 / 100.0;
        lab[1] = (lab[1] + 128.0) * 65535 / 255;
        lab[2] = (lab[2] + 128.0) * 65535 / 255;
        for (j = 0; j < 3; j++) {
            if (lab[j] > 65535) lab[j] = 65535;
            if (lab[j] < 0) lab[j] = 0;
            namedcolor_data[k].lab[j] = (unsigned short)lab[j];
        }
    }

    /* Assign to the profile pointer */
    named_profile->profile_handle = namedcolor_table;
    named_profile->release = gsicc_named_profile_release;
    return 0;
}


/* Check for support of named color at time of install of DeviceN or Sep color space.
   This function returning false means that Process colorants (e.g. CMYK) will
   not undergo color management. */
bool
gsicc_support_named_color(const gs_color_space *pcs, const gs_gstate *pgs)
{
    cmm_profile_t *named_profile;
    gsicc_namedcolortable_t *namedcolor_table;
    unsigned int num_entries;
    int k, code, i, num_comp, num_spots=0, num_process=0, num_other=0;
    gs_color_space_index type = gs_color_space_get_index(pcs);
    char **names = NULL;
    byte *pname;
    uint name_size;
    bool is_supported;

    /* Get the data for the named profile */
    named_profile = pgs->icc_manager->device_named;

    if (named_profile->buffer != NULL &&
        named_profile->profile_handle == NULL) {
        code = create_named_profile(pgs->memory->non_gc_memory, named_profile);
        if (code < 0)
            return false;
    }
    namedcolor_table =
        (gsicc_namedcolortable_t*)named_profile->profile_handle;
    num_entries = namedcolor_table->number_entries;

    /* Get the color space specifics */
    if (type == gs_color_space_index_DeviceN) {
        names = pcs->params.device_n.names;
        num_comp = pcs->params.device_n.num_components;
    } else if (type == gs_color_space_index_Separation) {
        pname = (byte *)pcs->params.separation.sep_name;
        num_comp = 1;
    } else
        return false;

    /* Step through the color space colorants */
    for (i = 0; i < num_comp; i++) {
        if (type == gs_color_space_index_DeviceN) {
            pname = (byte *)names[i];
            name_size = strlen(names[i]);
        }
        else {
            name_size = strlen(pcs->params.separation.sep_name);
        }

        /* Classify */
        if (strncmp((char *)pname, "None", name_size) == 0 ||
            strncmp((char *)pname, "All", name_size) == 0) {
            num_other++;
        } else {
            if (strncmp((char *)pname, "Cyan", name_size) == 0 ||
                strncmp((char *)pname, "Magenta", name_size) == 0 ||
                strncmp((char *)pname, "Yellow", name_size) == 0 ||
                strncmp((char *)pname, "Black", name_size) == 0) {
                num_process++;
            } else {
                num_spots++;
            }
        }

        /* Check if the colorant is supported */
        is_supported = false;
        for (k = 0; k < num_entries; k++) {
            if (name_size == namedcolor_table->named_color[k].name_size) {
                if (strncmp((const char *)namedcolor_table->named_color[k].colorant_name,
                    (const char *)pname, name_size) == 0) {
                    is_supported = true;
                    break;
                }
            }
        }
        if (!is_supported)
            return false;
    }
    /* If we made it this far, all the individual colorants are supported.
       If the names contained no spots, then let standard color management
       processing occur.  It may be that some applications want standard
       processing in other cases.  For example, [Cyan Magenta Varnish] to
       a tiffsep-like device one may want color management to occur for the
       Cyan and Magenta but Varnish to pass to the separation device unmolested.
       You  will then want to add "Varnish" to the list of names in the above test
       for the Process colorants of Cyan, Magenta, Yellow and Black to avoid
       "Varnish" being counted as a spot here */
    if (num_spots == 0)
        return false;
    return true;
}

/* Function returns -1 if a name is not found.  Otherwise it will transform
   the named colors and return 0 */
int
gsicc_transform_named_color(const float tint_values[],
                            gsicc_namedcolor_t color_names[],
                            uint num_names,
                            gx_color_value device_values[],
                            const gs_gstate *pgs, gx_device *dev,
                            cmm_profile_t *gs_output_profile,
                            gsicc_rendering_param_t *rendering_params)
{
    unsigned int num_entries;
    cmm_profile_t *named_profile;
    gsicc_namedcolortable_t *namedcolor_table;
    int num_nonnone_names;
    uint k,j,n;
    int code;
    bool found_match;
    unsigned short psrc[GS_CLIENT_COLOR_MAX_COMPONENTS];
    unsigned short psrc_cm[GS_CLIENT_COLOR_MAX_COMPONENTS];
    unsigned short *psrc_temp;
    unsigned short white_lab[3] = {65535, 32767, 32767};
    gsicc_link_t *icc_link;
    cmm_profile_t *curr_output_profile;
    gsicc_rendering_param_t render_cond;
    cmm_dev_profile_t *dev_profile;
    int indices[GS_CLIENT_COLOR_MAX_COMPONENTS];
    gs_memory_t *nongc_mem = pgs->memory->non_gc_memory;

    /* Set indices to avoid use of uninitialized index. It is actually not
       possible to access them using real data but someone could perhaps
       be malicious and cause a problem */
    memset(&(indices[0]), 0, sizeof(indices));

    /* Check if the data that we have has already been generated. */
    if (pgs->icc_manager != NULL) {
        if (pgs->icc_manager->device_named != NULL) {
            named_profile = pgs->icc_manager->device_named;
            if (named_profile->buffer != NULL &&
                named_profile->profile_handle == NULL) {
                code = create_named_profile(nongc_mem, named_profile);
                if (code < 0)
                    return -1;
            }
            namedcolor_table =
                    (gsicc_namedcolortable_t*)named_profile->profile_handle;
            num_entries = namedcolor_table->number_entries;

            /* Go through each of our spot names, getting the color value for
               each one. */
            num_nonnone_names = num_names;
            for (n = 0; n < num_names; n++) {
                /* Search our structure for the color name.  Ignore the None
                   colorant names.  All is a special case that someone may
                   want to detect and do some special handling for.  In this
                   particular example we would punt with All and let the default
                   methods handle it */
                found_match = false;

                if (strncmp("None", (const char *)color_names[n].colorant_name,
                            color_names[n].name_size) == 0) {
                    num_nonnone_names--;
                } else {
                    /* Colorant was not None */
                    for (k = 0; k < num_entries; k++) {
                        if (color_names[n].name_size ==
                            namedcolor_table->named_color[k].name_size) {
                            if (strncmp((const char *)namedcolor_table->named_color[k].colorant_name,
                                (const char *)color_names[n].colorant_name, color_names[n].name_size) == 0) {
                                found_match = true;
                                break;
                            }
                        }
                    }
                    if (found_match) {
                        indices[n] = k;
                    } else {
                        /* We do not know this colorant, return -1 */
                        return -1;
                    }
                }
            }
            if (num_nonnone_names < 1)
                return -1; /* No non-None colorants. */
            /* We have all the colorants.  Lets go through and see if we can
               make something that looks like a merge of the various ones */
            /* Apply tint, blend LAB values.  Note that we may have wanted to
               check if we even want to do this.  It is possible that the
               device directly supports this particular colorant.  One may
               want to check the alt tint transform boolean */

            /* Start with white */
            for (j = 0; j < 3; j++) {
                psrc[j] = white_lab[j];
            }

            for (n = 0; n < num_nonnone_names; n++) {
                /* Blend with the current color based upon current tint value */
                for (j = 0; j < 3; j++) {
                    psrc[j] = (unsigned short)
                              ((float) namedcolor_table->named_color[indices[n]].lab[j] * tint_values[n]
                             + (float) psrc[j] * (1.0 - tint_values[n]));
                }
            }

            /* Push LAB value through CMM to get CMYK device values */
            /* Note that there are several options here. You could us an NCLR
               icc profile to compute the device colors that you want.  For,
               example if the output device had an NCLR profile.
               However, what you MUST do here is set ALL the device values.
               Hence, below we initialize all of them to zero and in this
               particular example, set only the ones that were output from
               the device profile */
            if ( gs_output_profile != NULL ) {
                curr_output_profile = gs_output_profile;
            } else {
                /* Use the device profile.  Note if one was not set for the
                   device, the default CMYK profile is used.  Note that
                   if we specified and NCLR profile it will be used here */
                code = dev_proc(dev, get_profile)(dev,  &dev_profile);
                gsicc_extract_profile(dev->graphics_type_tag,
                                      dev_profile, &(curr_output_profile),
                                      &render_cond);
            }
            icc_link = gsicc_get_link_profile(pgs, dev,
                                            pgs->icc_manager->lab_profile,
                                            curr_output_profile, rendering_params,
                                            pgs->memory, false);
            if (icc_link->is_identity) {
                psrc_temp = &(psrc[0]);
            } else {
                /* Transform the color */
                psrc_temp = &(psrc_cm[0]);
                (icc_link->procs.map_color)(dev, icc_link, psrc, psrc_temp, 2);
            }
            gsicc_release_link(icc_link);

            /* Clear out ALL the color values */
            for (k = 0; k < dev->color_info.num_components; k++){
                device_values[k] = 0;
            }
            /* Set only the values that came from the profile.  By default
               this would generally be just CMYK values.  For the equivalent
               color computation case it certainly will be.  If someone
               specified an NCLR profile it could be more.  Note that if an
               NCLR profile is being used we will want to make sure the colorant
               order is correct */
            for (k = 0; k < curr_output_profile->num_comps; k++){
                device_values[k] = psrc_temp[k];
            }
            return 0;
        }
    }
    return -1; /* Color not found */
}

/* Used by gs to notify the ICC manager that we are done with this link for now */
/* This may release elements waiting on an icc_link_cache slot */
void
gsicc_release_link(gsicc_link_t *icclink)
{
    gsicc_link_cache_t *icc_link_cache;

    if (icclink == NULL)
        return;

    icc_link_cache = icclink->icc_link_cache;

    gx_monitor_enter(icc_link_cache->lock);
    if_debug2m('^', icclink->memory, "[^]icclink "PRI_INTPTR" -- => %d\n",
               (intptr_t)icclink, icclink->ref_count - 1);
    /* Decrement the reference count */
    if (--(icclink->ref_count) == 0) {

        gsicc_link_t *curr, *prev;

        /* Find link in cache, and move it to the end of the list.  */
        /* This way zero ref_count links are found LRU first	*/
        curr = icc_link_cache->head;
        prev = NULL;
        while (curr != icclink) {
            prev = curr;
            curr = curr->next;
        };
        if (prev == NULL) {
            /* this link was the head */
            icc_link_cache->head = curr->next;
        } else {
            prev->next = curr->next;		/* de-link this one */
        }
        /* Find the first zero-ref entry on the list */
        curr = icc_link_cache->head;
        prev = NULL;
        while (curr != NULL && curr->ref_count > 0) {
            prev = curr;
            curr = curr->next;
        }
        /* Found where to link this one into the tail of the list */
        if (prev == NULL) {
            icc_link_cache->head = icclink;
            icclink->next = icc_link_cache->head->next;
        } else {
            /* link this one in here */
            prev->next = icclink;
            icclink->next = curr;
        }
        /* Finally, if some thread was waiting because the cache was full, let it run */
        if (icc_link_cache->cache_full) {
            icc_link_cache->cache_full = false;
            gx_semaphore_signal(icc_link_cache->full_wait);	/* let a waiting thread run */
        }
    }
    gx_monitor_leave(icc_link_cache->lock);
}

/* Used to initialize the buffer description prior to color conversion */
void
gsicc_init_buffer(gsicc_bufferdesc_t *buffer_desc, unsigned char num_chan, unsigned char bytes_per_chan,
                  bool has_alpha, bool alpha_first, bool is_planar, int plane_stride, int row_stride,
                  int num_rows, int pixels_per_row)
{
    buffer_desc->num_chan = num_chan;
    buffer_desc->bytes_per_chan = bytes_per_chan;
    buffer_desc->has_alpha = has_alpha;
    buffer_desc->alpha_first = alpha_first;
    buffer_desc->is_planar = is_planar;
    buffer_desc->plane_stride = plane_stride;
    buffer_desc->row_stride = row_stride;
    buffer_desc->num_rows = num_rows;
    buffer_desc->pixels_per_row = pixels_per_row;

    /* sample endianess is consistent across platforms */
    buffer_desc->little_endian = true;

}

/* Return the proper component numbers based upon the profiles of the device.
   This is in here since it is usually called when creating and using a link
   from the link cache. */
int
gsicc_get_device_profile_comps(const cmm_dev_profile_t *dev_profile)
{
    if (dev_profile->link_profile == NULL) {
       return dev_profile->device_profile[0]->num_comps;
    } else {
       return dev_profile->link_profile->num_comps_out;
    }
}<|MERGE_RESOLUTION|>--- conflicted
+++ resolved
@@ -530,12 +530,7 @@
                 /* that was building it failed to be able to complete building it		*/
                 /* this is probably a fatal error. MV ???					*/
                 if (curr->valid == false) {
-<<<<<<< HEAD
-                    emprintf1(curr->memory, "link 0x%p lock released, but still not valid.\n", curr);	/* Breakpoint here */
-                    return NULL;
-=======
 		  emprintf1(curr->memory, "link "PRI_INTPTR" lock released, but still not valid.\n", (intptr_t)curr);	/* Breakpoint here */
->>>>>>> f3e37d28
                 }
                 gx_monitor_enter(icc_link_cache->lock);	/* re-enter to loop and check */
             }
