--- conflicted
+++ resolved
@@ -206,13 +206,11 @@
 gxpsmemento:
 	$(MAKE) $(MEMENTOMAKEOPTS) .xpssubtarget
 
-<<<<<<< HEAD
 gpdfmemento:
 	$(MAKE) $(MEMENTOMAKEOPTS) .pdfsubtarget
-=======
+
 gpdlmemento:
 	$(MAKE) $(MEMENTOMAKEOPTS) .gpdlsubtarget
->>>>>>> 0718e9a4
 
 mementoclean:
 	$(MAKE) $(MEMENTOMAKEOPTS) cleansub
