--- conflicted
+++ resolved
@@ -3046,18 +3046,11 @@
     ;;
     *-darwin*)
       DYNAMIC_CFLAGS="-fPIC $DYNAMIC_CFLAGS"
-<<<<<<< HEAD
-      GS_DYNAMIC_LDFLAGS="-dynamiclib -install_name \$(GS_SONAME_MAJOR_MINOR)"
-      PCL_DYNAMIC_LDFLAGS="-dynamiclib -install_name \$(PCL_SONAME_MAJOR_MINOR)"
-      XPS_DYNAMIC_LDFLAGS="-dynamiclib -install_name \$(XPS_SONAME_MAJOR_MINOR)"
-      PDL_DYNAMIC_LDFLAGS="-dynamiclib -install_name \$(GPDL_SONAME_MAJOR_MINOR)"
-      PDF_DYNAMIC_LDFLAGS="-dynamiclib -install_name \$(PDF_SONAME_MAJOR_MINOR)"
-=======
       GS_DYNAMIC_LDFLAGS="-dynamiclib -install_name $DARWIN_LDFLAGS_SO_PREFIX\$(GS_SONAME_MAJOR_MINOR)"
       PCL_DYNAMIC_LDFLAGS="-dynamiclib -install_name $DARWIN_LDFLAGS_SO_PREFIX\$(PCL_SONAME_MAJOR_MINOR)"
       XPS_DYNAMIC_LDFLAGS="-dynamiclib -install_name $DARWIN_LDFLAGS_SO_PREFIX\$(XPS_SONAME_MAJOR_MINOR)"
       PDL_DYNAMIC_LDFLAGS="-dynamiclib -install_name $DARWIN_LDFLAGS_SO_PREFIX\$(GPDL_SONAME_MAJOR_MINOR)"
->>>>>>> 3808bc68
+      PDF_DYNAMIC_LDFLAGS="-dynamiclib -install_name $DARWIN_LDFLAGS_SO_PREFIX\$(PDF_SONAME_MAJOR_MINOR)"
       DYNAMIC_LIBS=""
       SO_LIB_EXT=".dylib"
     ;;
