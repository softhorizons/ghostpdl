--- conflicted
+++ resolved
@@ -2697,26 +2697,6 @@
 DLL_EXT=""
 SO_LIB_VERSION_SEPARATOR="."
 
-<<<<<<< HEAD
-if test x"$cross_compiling" = x"yes"; then
-  DYNAMIC_CFLAGS="-fPIC"
-  GS_DYNAMIC_LDFLAGS="-shared -Wl,\$(LD_SET_DT_SONAME)\$(LDFLAGS_SO_PREFIX)\$(GS_SONAME_MAJOR)"
-  PCL_DYNAMIC_LDFLAGS="-shared -Wl,\$(LD_SET_DT_SONAME)\$(LDFLAGS_SO_PREFIX)\$(PCL_SONAME_MAJOR)"
-  XPS_DYNAMIC_LDFLAGS="-shared -Wl,\$(LD_SET_DT_SONAME)\$(LDFLAGS_SO_PREFIX)\$(XPS_SONAME_MAJOR)"
-  PDL_DYNAMIC_LDFLAGS="-shared -Wl,\$(LD_SET_DT_SONAME)\$(LDFLAGS_SO_PREFIX)\$(GPDL_SONAME_MAJOR)"
-  PDF_DYNAMIC_LDFLAGS="-shared -Wl,\$(LD_SET_DT_SONAME)\$(LDFLAGS_SO_PREFIX)\$(GPDF_SONAME_MAJOR)"
-  if test $ac_cv_prog_gcc = yes; then
-    # GCC high level flag
-    DYNAMIC_LIBS="-rdynamic"
-  else
-    DYNAMIC_LIBS=""
-  fi
-  SO_LIB_EXT=".so"
-else
-  case `uname` in
-    Linux*|GNU*)
-      DYNAMIC_CFLAGS="-fPIC"
-=======
 libname1="_SO_BASE)\$(GS_SOEXT)\$(DLL_EXT)"
 libname2="_SO_BASE)\$(GS_SOEXT)\$(SO_LIB_VERSION_SEPARATOR)\$(GS_VERSION_MAJOR)\$(DLL_EXT)"
 libname3="_SO_BASE)\$(GS_SOEXT)\$(SO_LIB_VERSION_SEPARATOR)\$(GS_VERSION_MAJOR)\$(SO_LIB_VERSION_SEPARATOR)\$(GS_VERSION_MINOR)\$(DLL_EXT)"
@@ -2751,7 +2731,6 @@
 case $host in
     *-linux*|*-gnu)
       DYNAMIC_CFLAGS="-fPIC $DYNAMIC_CFLAGS"
->>>>>>> 34fc5a76
       GS_DYNAMIC_LDFLAGS="-shared -Wl,\$(LD_SET_DT_SONAME)\$(LDFLAGS_SO_PREFIX)\$(GS_SONAME_MAJOR)"
       PCL_DYNAMIC_LDFLAGS="-shared -Wl,\$(LD_SET_DT_SONAME)\$(LDFLAGS_SO_PREFIX)\$(PCL_SONAME_MAJOR)"
       XPS_DYNAMIC_LDFLAGS="-shared -Wl,\$(LD_SET_DT_SONAME)\$(LDFLAGS_SO_PREFIX)\$(XPS_SONAME_MAJOR)"
@@ -2765,15 +2744,6 @@
       fi
       SO_LIB_EXT=".so"
     ;;
-<<<<<<< HEAD
-    MINGW*|MSYS*)
-      DYNAMIC_CFLAGS=""
-      GS_DYNAMIC_LDFLAGS="-shared  -Wl,--out-implib=\$(BINDIR)/lib\$(GS_SO_BASE).dll.a -Wl,--export-all-symbols -Wl,--enable-auto-import"
-      PCL_DYNAMIC_LDFLAGS="-shared  -Wl,--out-implib=\$(BINDIR)/lib\$(PCL_SO_BASE).dll.a -Wl,--export-all-symbols -Wl,--enable-auto-import"
-      XPS_DYNAMIC_LDFLAGS="-shared  -Wl,--out-implib=\$(BINDIR)/lib\$(XPS_SO_BASE).dll.a -Wl,--export-all-symbols -Wl,--enable-auto-import"
-      PDL_DYNAMIC_LDFLAGS="-shared  -Wl,--out-implib=\$(BINDIR)/lib\$(PDL_SO_BASE).dll.a -Wl,--export-all-symbols -Wl,--enable-auto-import"
-      PDF_DYNAMIC_LDFLAGS="-shared  -Wl,--out-implib=\$(BINDIR)/lib\$(PDF_SO_BASE).dll.a -Wl,--export-all-symbols -Wl,--enable-auto-import"
-=======
     *-mingw*|*-msys*|*-cygwin*)
       if test x$hide_symbols = xyes; then
         attr_default="__declspec(dllexport)"
@@ -2786,7 +2756,6 @@
       PCL_DYNAMIC_LDFLAGS="-shared -Wl,--out-implib=\$(BINDIR)/lib\$(PCL_SO_BASE).dll.a $_ldflags"
       XPS_DYNAMIC_LDFLAGS="-shared -Wl,--out-implib=\$(BINDIR)/lib\$(XPS_SO_BASE).dll.a $_ldflags"
       PDL_DYNAMIC_LDFLAGS="-shared -Wl,--out-implib=\$(BINDIR)/lib\$(PDL_SO_BASE).dll.a $_ldflags"
->>>>>>> 34fc5a76
       SO_LIB_EXT=""
       DLL_EXT=".dll"
       SO_LIB_VERSION_SEPARATOR="-"
@@ -2835,18 +2804,11 @@
         #fi
         # ^^^ untested
       fi
-<<<<<<< HEAD
-      GS_DYNAMIC_LDFLAGS="-G -shared -Wl,\$(LD_SET_DT_SONAME)\$(LDFLAGS_SO_PREFIX)\$(GS_SONAME_MAJOR)"
-      PCL_DYNAMIC_LDFLAGS="-G -shared -Wl,\$(LD_SET_DT_SONAME)\$(LDFLAGS_SO_PREFIX)\$(PCL_SONAME_MAJOR)"
-      XPS_DYNAMIC_LDFLAGS="-G -shared -Wl,\$(LD_SET_DT_SONAME)\$(LDFLAGS_SO_PREFIX)\$(XPS_SONAME_MAJOR)"
-      PDL_DYNAMIC_LDFLAGS="-G -shared -Wl,\$(LD_SET_DT_SONAME)\$(LDFLAGS_SO_PREFIX)\$(GPDL_SONAME_MAJOR)"
-      PDF_DYNAMIC_LDFLAGS="-G -shared -Wl,\$(LD_SET_DT_SONAME)\$(LDFLAGS_SO_PREFIX)\$(GPDF_SONAME_MAJOR)"
-=======
       GS_DYNAMIC_LDFLAGS="-G -shared -Wl,\$(LD_SET_DT_SONAME)\$(LDFLAGS_SO_PREFIX)\$(GS_SONAME_MAJOR) $_ldflags"
       PCL_DYNAMIC_LDFLAGS="-G -shared -Wl,\$(LD_SET_DT_SONAME)\$(LDFLAGS_SO_PREFIX)\$(PCL_SONAME_MAJOR) $_ldflags"
       XPS_DYNAMIC_LDFLAGS="-G -shared -Wl,\$(LD_SET_DT_SONAME)\$(LDFLAGS_SO_PREFIX)\$(XPS_SONAME_MAJOR) $_ldflags"
       PDL_DYNAMIC_LDFLAGS="-G -shared -Wl,\$(LD_SET_DT_SONAME)\$(LDFLAGS_SO_PREFIX)\$(GPDL_SONAME_MAJOR) $_ldflags"
->>>>>>> 34fc5a76
+      PDF_DYNAMIC_LDFLAGS="-G -shared -Wl,\$(LD_SET_DT_SONAME)\$(LDFLAGS_SO_PREFIX)\$(GPDF_SONAME_MAJOR)"
       DYNAMIC_LIBS=""
       SO_LIB_EXT=".so"
     ;;
