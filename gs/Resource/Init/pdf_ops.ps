%    Copyright (C) 1994, 2000 Aladdin Enterprises.  All rights reserved.
% 
% This software is provided AS-IS with no warranty, either express or
% implied.
% 
% This software is distributed under license and may not be copied,
% modified or distributed except as expressly authorized under the terms
% of the license contained in the file LICENSE in this distribution.
% 
% For more information about licensing, please refer to
% http://www.ghostscript.com/licensing/. For information on
% commercial licensing, go to http://www.artifex.com/licensing/ or
% contact Artifex Software, Inc., 101 Lucas Valley Road #110,
% San Rafael, CA  94903, U.S.A., +1(415)492-9861.

% $Id$
% Definitions for most of the PDF operators.

.currentglobal true .setglobal

% Define pdfmark.  Don't allow it to be bound in.
% Also don't define it in systemdict, because this leads some Adobe code
% to think this interpreter is a distiller.
% (If this interpreter really is a distiller, don't do this.)
systemdict /pdfmark known not
 { userdict /pdfmark { cleartomark } bind put } if

userdict /GS_PDF_ProcSet 127 dict dup begin

% ---------------- Abbreviations ---------------- %

/bdef { bind def } bind def

% ---------------- Graphics state stack ---------------- %

% PDF adds a number of parameters to the graphics state.
% We implement this by pushing and popping a dictionary
% each time we do a PDF gsave or grestore.
% The keys in this dictionary are as follows:
%	self			% identifies the dictionary as one of ours
%	ClipRect		% (optional)
%	Show
%	TextSaveMatrix		% matrix at time of BT (iff within BT/ET)
% (The following correspond directly to PDF state parameters.)
%	AlphaIsShape
%	FillConstantAlpha
%	FillColor
%	FillColorSpace
%	FillOverprint
%	SoftMask
%	StrokeConstantAlpha
%	StrokeColor
%	StrokeColorSpace
%	StrokeOverprint
%	TextSpacing
%	TextHScaling
%	Leading
%	TextFont
%	TextLineMatrix
%	TextMatrix
%	TextRise
%	TextRenderingMode
%	WordSpacing
% (The following is cached information derived from other graphics state params)
%	FontMatrixNonHV % TextFont.FontMatrix alters horz/vert glyph advance vector direction

/nodict 1 dict def
nodict /self { //nodict } executeonly put % to avoid recursion in dumps
nodict readonly pop

/dictbeginpage {	% <initialdict> dictbeginpage -
  20 dict copy dup begin
  1 packedarray cvx executeonly /self exch def
  graphicsbeginpage textbeginpage
} bdef
/endpage {	% - endpage -
  showpage end
} bdef

/graphicsbeginpage {
  initgraphics
  //true .setaccuratecurves
  currentdict /ClipRect knownoget { aload pop rectclip } if
  0 g  0 G  false op  false OP  0 OPM
  1 ca  1 CA  null SMask  false AIS  /Compatible BM  true TK
} bdef

/gput		% <value> <key> gput -
 { exch currentdict //nodict eq { /self dup load end 5 dict begin def } if
   def
 } bdef

/q {
  gsave //nodict begin
  PDFusingtransparency {.pushextendedgstate cvx} if
} bdef

% Some PDF files have excess Q operators!
/Q {
  PDFusingtransparency {.popextendedgstate cvx} if
  currentdict /self .knownget {
    exec //nodict eq {
      end
      % Restore graphics state, but do not modify path. Paths are not part
      % of the PDF graphics state; see 4.4.1 of PDF reference 3rd ed.
      % Collecting the path with one ctm and re-playing it with another ctm
      % transforms the path exactly as PDF needs.
      .getpath grestore newpath { exec } forall
      //false
    } {
      //true
    } ifelse
  } {
    //true	% formaterror -- not a gsave dict
  } ifelse
  { (\n   **** File has unbalanced q/Q operators \(too many Q's\) ****\n)
    pdfformaterror
  } if
} bdef

% Save PDF gstate
/qstate {       % - qstate <qstate>
  gstate
} bdef

% Set PDF gstate
/setqstate {    % <qstate> setqstate -
  { matrix setmatrix //false upath } stopped {
    pop setgstate newpath
  } {
    % Save the CTM, set identity during the uappend, then set the CTM
    exch setgstate matrix currentmatrix matrix setmatrix
    exch newpath uappend setmatrix
  } ifelse
} bdef

% Save most of graphic state attributes.
% - get-gs-attrs ...
/get-gs-attrs {
  currentsmoothness
  currentflat
  currentoverprint
  currentstrokeadjust
  currentdash
  currentmiterlimit
  currentlinejoin
  currentlinecap
  currentlinewidth
  currentfont
  currentcolor
  currentcolorspace
  { currentpoint } stopped
  matrix currentmatrix
} bdef

% Restore most of graphic state attributes.
% ... get-gs-attrs -
/set-gs-attrs {
  setmatrix
  { newpath } { moveto } ifelse
  setcolorspace
  setcolor
  setfont
  setlinewidth
  setlinecap
  setlinejoin
  setmiterlimit
  setdash
  setstrokeadjust
  setoverprint
  setflat
  setsmoothness
} bdef

% ---------------- Color setting ---------------- %

/fcput		% <color> <colorspace> fcput -
 { /FillColorSpace gput /FillColor gput
 } bdef
/scput		% <color> <colorspace> scput -
 { /StrokeColorSpace gput /StrokeColor gput
 } bdef
/csput		% <colorspace> csput -
 { csset 2 copy fcput scput
 } bdef

/csdevgray [/DeviceGray] readonly def
/csdevrgb [/DeviceRGB] readonly def
/csdevcmyk [/DeviceCMYK] readonly def
/cspattern [/Pattern] readonly def
/nullpatternproc { pop } bdef
/nullpattern mark
   /PatternType 1 /PaintType 1 /TilingType 3 /BBox [0 0 1 1]
   /XStep 1 /YStep 1 /PaintProc //nullpatternproc
.dicttomark readonly def

% Each entry in the color space dictionary is a procedure of the form
%	<cspace> -proc- <cspace> <initial-color>
/CSdict mark
  /DeviceGray { pop //csdevgray 0 } bind
  /DeviceRGB { pop //csdevrgb [0 0 0] cvx } bind
  /DeviceCMYK { pop //csdevcmyk [0 0 0 1] cvx } bind
  /CIEBasedA { 0 } bind
  /CIEBasedABC { [0 0 0] cvx } bind
  /ICCBased { [ 1 index 1 oget /N get { 0 } repeat ] cvx } bind
  /Separation { 1 } bind
  /DeviceN {	% What is the correct value??
    [ 1 index 1 get length { 1 } repeat ] cvx
  } bind
  /Indexed { 0 } bind
  /Pattern {
    dup type /nametype eq 1 index length 1 eq or {
      pop //cspattern //nullpattern matrix makepattern
    } {
      //nullpattern matrix makepattern 1 index 1 get csset
		% Stack: patternspace nullpattern basecolor basespace
      pop [ 3 1 roll dup type /arraytype eq { aload pop } if
      counttomark -1 roll ] cvx
    } ifelse
  } bind
.dicttomark readonly def
/csset			% <cspace> csset <color> <cspace>
 { dup dup type /nametype ne { 0 get } if //CSdict exch get exec exch
 } bdef

/g { //csdevgray fcput } bdef
/G { //csdevgray scput } bdef
/rg { 3 array astore cvx //csdevrgb fcput } bdef
/RG { 3 array astore cvx //csdevrgb scput } bdef
/k { 4 array astore cvx //csdevcmyk fcput } bdef
/K { 4 array astore cvx //csdevcmyk scput } bdef
/cs { csset fcput } bdef
/CS { csset scput } bdef
/ri { //.renderingintentdict exch .knownget { .setrenderingintent } if } bdef
% We have to break up sc according to the number of operands.
/sc1 { /FillColor gput } bdef
/SC1 { /StrokeColor gput } bdef
% We have to avoid storing into a color array associated with an outer
% gsave level, so we do a kind of "copy on write".
/sc* {
  currentdict /FillColor .knownget {
    astore pop
  } {
    /FillColor load
    % FillColor may contain either a single value or an array.
    dup type /arraytype eq { length }{ pop 1 } ifelse
    array astore cvx /FillColor gput
  } ifelse
} bdef
/SC* {
  currentdict /StrokeColor .knownget {
    astore pop
  } {
    /StrokeColor load
    % StrokeColor may contain either a single value or an array.
    dup type /arraytype eq { length }{ pop 1 } ifelse
    array astore cvx /StrokeColor gput
  } ifelse
} bdef

% ---------------- Overprint/transparency setting ---------------- %

/op { /FillOverprint gput } bdef
/OP { /StrokeOverprint gput } bdef
/OPM {
  /.setoverprintmode where { pop dup .setoverprintmode .swapcolors .setoverprintmode .swapcolors } { pop } ifelse
} bdef
/ca { /FillConstantAlpha gput } bdef
/CA { /StrokeConstantAlpha gput } bdef
/SMask { /SoftMask gput } bdef
/AIS { /AlphaIsShape gput } bdef
/BM {
  /.setblendmode where {
    pop [ exch dup type /nametype ne { aload pop } if /Normal ] {
      { .setblendmode } .internalstopped not { exit } if pop
    } forall
  } {
    pop
  } ifelse
} bdef
/TK {
  /.settextknockout where { pop .settextknockout } { pop } ifelse
} bdef

% ---------------- Color installation ---------------- %

% Establish a given color (and color space) as current.
/.settransparencyparams {	% <alpha> <smask> .settransparencyparams -
  PDFusingtransparency {
    /.begintransparencygroup where {
      pop AlphaIsShape {
        1 .setopacityalpha  exch .setshapealpha 1
      } {
        1 .setshapealpha  exch .setopacityalpha 0
      } ifelse
	% Set the soft mask by rendering the XObject.  Doing this every time
	% is obviously very inefficient; we'll improve it later.
      .settransparencymask    
    } {
      pop pop
    } ifelse
  } {
    pop pop
  } ifelse
} bdef
/.settransparencymask {		% <paramdict> <masknum> .settransparencymask -
  exch dup null eq {
    PDFusingtransparency {
      pop pop
    } {
      dup /Draw get exec
    } ifelse
  } {
    dup /Draw get exec
  } ifelse
} bdef
% (Non-mask) images must execute setfillblend.
/setfillblend {
  FillOverprint setoverprint
  FillConstantAlpha SoftMask .settransparencyparams
} def
/setfillstate {
  FillColor FillColorSpace setgcolor setfillblend
} def
/setstrokestate {
  .swapcolors
  StrokeColor StrokeColorSpace setgcolor StrokeOverprint setoverprint
  StrokeConstantAlpha SoftMask .settransparencyparams
  .swapcolors
} def
/Cdict 15 dict dup begin	% <color...> <colorspace> -proc- -
  /DeviceGray { pop setgray } bdef
  /DeviceRGB { pop setrgbcolor } bdef
  /DeviceCMYK { pop setcmykcolor } bdef
  /CIEBasedA { setgcolorspace setcolor } bdef
  /CIEBasedABC /CIEBasedA load def
  /CIEBasedDEF /CIEBasedA load def
  /CIEBasedDEFG /CIEBasedA load def
  /ICCBased /CIEBasedA load def
  /Separation /CIEBasedA load def
  /DeviceN /CIEBasedA load def
  /Indexed /CIEBasedA load def
  /Pattern
   { setgcolorspace

     % Since multiple patterns may share
     % same data stream, we need to ensure
     % that the stream is at 0 position.
     % Making this consistently with resolveshading,
     % which applies ReusableStreamDecode filter
     % to the PS stream, which represents the
     % PDF stream in dynamics.

     dup /Shading knownoget {
       dup /ShadingType oget 4 ge {
         /DataSource knownoget {
           dup type /filetype eq {
             0 setfileposition
           } {
             pop
           } ifelse
         } if
       } {
        pop
       } ifelse
     } if

     % Associate pattern instance with the default qstate for the context. 
     % A single pattren object can be reused in several contexts.
     dup DefaultQstate .knownget {
       exch pop
     } {
       % But don't update read-only initial null pattern.
       dup /PaintProc .knownget { //nullpatternproc ne } { //true } ifelse {
         dup dup /Matrix knownoget not { { 1 0 0 1 0 0 } } if
         gsave DefaultQstate setqstate makepattern grestore
         dup 3 1 roll
         DefaultQstate exch put
       } if
     } ifelse
     setcolor
   } bdef
end def
/setgcolor	% (null | <color...>) <colorspace> setgcolor -
 { 1 index null eq
    { pop pop }
    { dup 0 get //Cdict exch get exec }
   ifelse
 } bdef
% Compare the old and new color spaces in an attempt to avoid expensive
% reloads of CIEBased color spaces.
/PCSdict 15 dict dup begin	% <colorspace> -proc- <colorspace|pdfcspace>
  /CIEBasedA { dup 1 get /PDFColorSpace .knownget { exch pop } if } bdef
  /CIEBasedABC /CIEBasedA load def
  /CIEBasedDEF /CIEBasedA load def
  /CIEBasedDEFG /CIEBasedA load def
  /Indexed {
    dup 1 get dup pdfcolorspace 2 copy ne { 3 1 roll } if pop pop
  } bdef
end def
/pdfcolorspace {	% <colorspace> pdfcolorspace <colorspace|pdfcspace>
  dup type /arraytype eq {
    //PCSdict 1 index 0 get .knownget { exec } if
  } if
} bdef
/setgcolorspace {	% <colorspace> setgcolorspace -
  dup pdfcolorspace currentcolorspace pdfcolorspace eq {
    pop
  } {
    setcolorspace
  } ifelse
} bdef
/fsexec		% <fillop|strokeop> fsexec -
 {
   SoftMask //null ne {
     mark /Subtype /Group /Isolated true .dicttomark pathbbox .begintransparencygroup
   } if
   cvx exec
   SoftMask //null ne {
     .endtransparencygroup
   } if
 } bdef

% ---------------- Path painting and clipping ---------------- %

/S {
  OFFlevels length 0 eq {
<<<<<<< HEAD
    setstrokestate /stroke fsexec
=======
    setstrokestate .swapcolors /stroke fsexec .swapcolors
>>>>>>> 259e26db
  } {
    newpath
  } ifelse
} bdef

/f {
  OFFlevels length 0 eq {
    setfillstate /fill fsexec
  } {
    newpath
  } ifelse
} bdef

/f* {
  OFFlevels length 0 eq {
    setfillstate /eofill fsexec
  } {
    newpath
  } ifelse
} bdef

/n { newpath } bdef		% don't allow n to get bound in

/s { closepath S } bdef

/B {
  OFFlevels length 0 eq {
    gsave setfillstate fill grestore
<<<<<<< HEAD
    setstrokestate /stroke fsexec
=======
    setstrokestate .swapcolors /stroke fsexec .swapcolors
>>>>>>> 259e26db
  } {
    newpath
  } ifelse
} bdef

/b { closepath B } bdef

/B* {
  OFFlevels length 0 eq {
    gsave setfillstate eofill grestore
<<<<<<< HEAD
    setstrokestate /stroke fsexec
=======
    setstrokestate .swapcolors /stroke fsexec .swapcolors
>>>>>>> 259e26db
  } {
    newpath
  } ifelse
} bdef

/b* { closepath B* } bdef

% Clipping:

/Wdict 4 dict dup begin
<<<<<<< HEAD
/S { OFFlevels length 0 eq { gsave setstrokestate stroke grestore } if n } bdef
=======
/S { OFFlevels length 0 eq { gsave setstrokestate .swapcolors stroke .swapcolors grestore } if n } bdef
>>>>>>> 259e26db
/f { OFFlevels length 0 eq { gsave setfillstate fill grestore } if n } bdef
/f* { OFFlevels length 0 eq { gsave setfillstate eofill grestore } if n } bdef
/n { end { currentpoint } stopped not { pop pop clip } if newpath } bdef
end readonly def
/W { //Wdict begin } bdef
/W*dict 4 dict dup begin
Wdict { def } forall
/n { end { currentpoint } stopped not { pop pop eoclip } if newpath } bdef
end readonly def
/W* { //W*dict begin } bdef

% ---------------- Text control ---------------- %

/textbeginpage
 { /TextSpacing 0 def		% 0 Tc
   /TextLeading 0 def		% 0 TL
   /TextRenderingMode 0 def	% 0 Tr
   /TextRise 0 def		% 0 Ts
   /WordSpacing 0 def		% 0 Tw
   /TextHScaling 1.0 def	% 100 Tz
   /TextFont null def
   /FontMatrixNonHV //false def
   /Show { showfirst } def
 } bdef

% Contrary to the statement in the PDF manual, BT and ET *can* be nested,
% if the CharProc for a Type 3 font does a BT/ET itself.
% Since we always call the CharProc inside a q/Q, we simply ensure that
% the text state is saved and restored like the rest of the extended
% graphics state.

/settextmatrix {
  TextMatrix concat
  TextHScaling 1 ne { TextHScaling 1 scale } if
  TextRise 0 ne { 0 TextRise translate } if
  TextFont dup null eq { pop } { setfont } ifelse
} bdef
/settextstate {
	% The text state can be set even outside BT/ET.
  currentdict /TextSaveMatrix known {
    TextSaveMatrix setmatrix settextmatrix
  } if
} bdef
/settextposition {
		% Update the TextMatrix translation.
  gsave TextSaveMatrix setmatrix
  currentpoint TextRise sub TextMatrix 4 2 getinterval astore pop
		% We would like to do "grestore currentpoint translate"
		% here, but some PDF files set a singular text matrix
		% (0 0 0 0 <x> <y> Tm), so we can't do this.
  TextTempMatrix identmatrix setmatrix currentpoint
  grestore
  TextTempMatrix currentmatrix 4 2 getinterval astore pop
  TextTempMatrix setmatrix
} bdef

/BT {
  currentdict /TextLineMatrix .knownget
    { identmatrix pop TextMatrix identmatrix pop }
    { matrix /TextLineMatrix gput matrix /TextMatrix gput }
  ifelse
  { showfirst } /Show gput
  currentdict /TextSaveMatrix .knownget not {
    matrix dup /TextSaveMatrix gput
  } if currentmatrix pop settextmatrix
  matrix /TextTempMatrix gput		% see settextposition
} bdef
/ET {
  TextRenderingMode 4 ge { clip newpath } if
  TextSaveMatrix setmatrix
  currentdict /TextSaveMatrix undef
} bdef
/Tc { /TextSpacing gput { showfirst } /Show gput } bdef
/TL { /TextLeading gput } bdef
/Tr { dup .settextrenderingmode /TextRenderingMode gput { showfirst } /Show gput } bdef
/Ts { /TextRise gput settextstate } bdef
/Tw { /WordSpacing gput { showfirst } /Show gput } bdef
/Tz { 100 div /TextHScaling gput settextstate} bdef

% ---------------- Font control ---------------- %

% Test if the FontMatrix could transform a horizontal/vertical (depending
% on writing mode) advance vector in glyph space into one with a different
% direction in text space.
% - if FontMatrix = [a b c d tx ty], this condition translates to:
%       b != 0 for horizontal writing mode
%       c != 0 for vertical writing mode
% - when false, we automatically have wy/x == 0 in text space whenever wy/x == 0
%   in glyph space, and can avoid the slow method that is otherwise necessary
%   to implement zeroing wy/x cf PDF Ref 5.3.3 "Text space details"
    % Worker procedure for testing a single font matrix
/?FontMatrixNonHV {		    % ?horz <<fontdict>> -- ?horz ?nonhv
    /FontMatrix .knownget {
	1 index { 1 } { 2 } ifelse get 0 ne
    } {
	//false
    } ifelse
} bdef
    % Worker procedure for recursive checking of font matrices
/?FontMatrixNonHV {		    % {self} ?horz <<font>> -- {self} ?horz ?nonhv
    2 copy //?FontMatrixNonHV exec {	    % check the font's own FontMatrix
	pop pop //true
    } {
	% look for descendents/ components
	pop				    % {self} ?horz <<font>>
	dup /FontType get
	dup 0 eq {			    % Type 0: look into FDepVector
	    pop /FDepVector get 2 index	    % {self} ?horz [fonts..] {testproc}
	} {
	    9 eq {			    % Type 9 (CIDFontType 0): check FDArray
		/FDArray get //?FontMatrixNonHV
	    } {				    % all others: nothing more to check
		pop {} {}
	    } ifelse
	} ifelse
	%stack: {self} ?horz [fonts..] {testproc}
	//false 5 2 roll {		    % {testproc} false {self} ?horz <<subfont>>
	    4 index exec {
		4 -1 roll pop //true 4 1 roll
		exit
	    } if
	} forall
	%stack: {testproc} ?nonhv {self} ?horz
	4 2 roll exch pop
    } ifelse
} bdef
    % Main procedure
/?FontMatrixNonHV {		% <<rootfont>> -- ?nonhv
    //?FontMatrixNonHV exch
    % determine WMode
    dup /WMode .knownget { 0 eq } { //true } ifelse % {proc} <<rootfont>> ?horz
    exch
    % call the worker procedure
    //?FontMatrixNonHV exec
    exch pop exch pop
} bdef

/Tf {		% <font> <scale> Tf -
  dup 0 eq {
    (\n   **** Warning: Invalid 0.0 font scale given for Tf ****\n)
    pdfformaterror
    pop 0.00000001	% handle invalid scale by using a really small value
  } if
  1 index type /dicttype ne {
    selectfont currentfont
  } {
    dup 1 eq { pop } { scalefont } ifelse
  }
  ifelse
  dup ?FontMatrixNonHV dup FontMatrixNonHV ne {
    /FontMatrixNonHV gput
    { showfirst } /Show gput
  } {
    pop
  } ifelse
  /TextFont gput settextstate
} bdef

% Copy a font, removing its FID.  If changed is true, also remove
% the UniqueID and XUID, if any.  If the original dictionary doesn't have
% the keys being removed, don't copy it.
/.copyfontdict		% <font> <changed> .copyfontdict <dict>
 { 1 index /FID known
   1 index { 2 index /UniqueID known or 2 index /XUID known or } if
    {		% We add 1 to the length just in case the original
		% didn't have a FID.
      exch dup length 1 add dict exch
       {		% Stack: changed newfont key value
	 1 index /FID eq 4 index
	  { 2 index /UniqueID eq or 2 index /XUID eq or }
	 if not { 3 copy put } if pop pop
       }
      forall exch
    }
   if pop
 } bdef

% Insert a new Encoding or Metrics into a font if necessary.
% Return a possibly updated font, and a flag to indicate whether
% the font was actually copied.
/.updatefontmetrics {	% <font> <Metrics|null> .updatefontmetrics
			%   <font'> <copied>
  dup //null ne {
    exch //true .copyfontdict dup /Metrics 4 -1 roll put //true
  } {
    pop //false
  } ifelse
} bdef

/.updatefontencoding {	% <font> <Encoding|null> .updatefontencoding
			%   <font'> <copied>
  dup //null ne { dup 2 index /Encoding get ne } { //false } ifelse {
    exch //false .copyfontdict dup /Encoding 4 -1 roll put //true
  } {
    pop //false
  } ifelse
} bdef

% Duplicate keys in CharString dictionary according to GlyphMap: <</new_glyph /old_glyph>>
% We have to do this because PDF fonts can associate multiple widths with the same glyph
% but Metrics dictionary works by the glyph name.
/.update_charstring {	% <font> <GlyphMap> .update_charstring  <font'> <copied>
  dup //null ne {
    exch //true .copyfontdict       % map font
    dup dup /CharStrings get        % map font font cstr
    dup length                      % map font font cstr len
    4 index length add              % map font font cstr len+map_len
    dict copy dup begin             % map font font cstr'
    /CharStrings exch put           % map font
    exch {                          % font /new /old
      currentdict exch .knownget {
        def
      } {
        currentdict /.notdef .knownget {
          def
        } {
          pop
          % The font has no .notdef.
          % Could not resolve the conflict,
          % but either the font is invalid or the glyph name is never used.
        } ifelse
      } ifelse
    } forall
    end //true
  } {
    pop //false
  } ifelse
} bdef

/.updatefont {	      % <font> <Encoding|null> <Metrics|null> <GlyphMap|null>
                      %        .updatefont <font'> <copied>
  4 2 roll            % <Metrics|null> <GlyphMap> <font> <Encoding|null>
  .updatefontencoding % <Metrics|null> <GlyphMap> <font> bool
  4 1 roll exch       % bool <Metrics|null> <font> <GlyphMap>
  .update_charstring  % bool <Metrics|null> <font> bool
  3 1 roll exch       % bool bool <font> <Metrics|null>
  .updatefontmetrics  % bool bool <font> bool
  4 2 roll or or      % <font> is_copied
} bdef

% ---------------- Text positioning ---------------- %

/Td {
  TextLineMatrix transform TextLineMatrix 4 2 getinterval astore pop
  TextLineMatrix TextMatrix copy pop settextstate
} bdef
/TD { dup neg /TextLeading gput Td } bdef
/T* { 0 TextLeading neg Td } bdef
/Tm {
  TextLineMatrix astore TextMatrix copy pop settextstate
} bdef

% ---------------- Text painting ---------------- %

/Vexch {
  rootfont /WMode knownoget { 1 eq { exch } if } if
} bind def

/textrenderingprocs [		% (0 is handled specially)
	% Painting-only modes
   { tf } { tS } { tB } { tn }
	% Clipping modes
   { gsave tf grestore tW }
   { gsave tS grestore tW }
   { gsave tB grestore tW }
   { tW }
] readonly def

/pdfwrite_textrenderingprocs [
	% Tr 0 - Fill
	{ setfillstate show } bind
	% Tr 1 - Stroke
	{ setstrokestate
        % Need to set the stroke width to a value which gives the correct
        % width under pdfwrite. Pdfwrite uses (in text mode) an identity
        % CTM, so we need to calculate the stroke width which would result
        % if the CTM had been unity. 
	  currentlinewidth dup
	  matrix defaultmatrix idtransform TextSaveMatrix dtransform
	  2 copy eq {
          pop
        }{
          % non-square scaling reduces to Text matrix in pdfwrite , so 
          % we can ignore it. (wrong answer, but consistent)
          pop pop currentlinewidth
        }ifelse setlinewidth
        .swapcolors show .swapcolors } bind
	% Tr 2 - Fill then Stroke
	{ gsave 0 .settextrenderingmode 
	  setfillstate dup show currentpoint 3 -1 roll 
	  grestore gsave setstrokestate
        false charpath 
        % We need to make sure the matrix used for the stroke
        % and therefore stroke width does not include the 
        % Text Matrix Tm.
        TextSaveMatrix setmatrix
        .swapcolors
        stroke 
        .swapcolors
	  grestore moveto
	} bind
	% Tr 3 - Neither fill nor stroke
	{ setfillstate show } bind
	% Tr 4 - Fill, add to clip
	{ gsave 0 .settextrenderingmode 
	  setfillstate dup show grestore true charpath } bind
	% Tr 5 - Stroke, add to clip
	{ gsave 1 .settextrenderingmode 
	  setstrokestate dup .swapcolors show .swapcolors grestore
	  true charpath } bind
	% Tr 6 - Fill, stroke, add to clip
	{ gsave 0 .settextrenderingmode 
	  setfillstate dup show grestore gsave dup 
	  setstrokestate false charpath 
        % We need to make sure the matrix used for the stroke
        % and therefore stroke width does not include the 
        % Text Matrix Tm.
        TextSaveMatrix setmatrix
        .swapcolors
        stroke .swapcolors grestore 
	  true charpath } bind
	% Tr 7 - Add to clip
	{ true charpath } bind
] readonly def

/setshowstate
 { WordSpacing 0 eq TextSpacing 0 eq and FontMatrixNonHV not and
    { 
	currentdevice .devicename /pdfwrite eq 
	{
		pdfwrite_textrenderingprocs TextRenderingMode get
	}
	{
		TextRenderingMode 0 eq {
	        { setfillstate show }
	      } {
	        TextRenderingMode 3 eq {
	            	% Some PDF files execute 'tm' with a singular matrix,
			% and then use the text rendering mode 3.
			% The graphics library currently cannot handle text
			% operations when the CTM is singular.
			% Work around this here.
		  {	
	            matrix currentmatrix dup dup
	            dup 0 get 0 eq 1 index 1 get 0 eq and {
	              dup dup 2 get 0 eq { 0 }{ 1 } ifelse 1 put
	            } if
	            dup 2 get 0 eq 1 index 3 get 0 eq and {
	              dup dup 1 get 0 eq { 3 }{ 2 } ifelse 1 put
	            } if
	            setmatrix
	            2 index setfillstate show % Tr was set to graphic state.
	            setmatrix 
		    % now set the currentpoint using the original matrix
	            gsave
	            setmatrix
	            false charpath currentpoint newpath 
	            grestore
	            moveto
	          }
	        } {
	          { false charpath textrenderingprocs TextRenderingMode get exec }
	        } ifelse
	      } ifelse
	} ifelse
    }
    { TextRenderingMode 0 eq TextRenderingMode 3 eq or
       % Tr was set to graphic state.
       { FontMatrixNonHV {
           {
             setfillstate
             [ TextSpacing WordSpacing 3 index
               {					    % str [... weach wword c undef|ythis xthis|undef
		 exch % will be removed, unless FontMatrix.xx/yy == 0 (FontMatrixNonHV already true)
                 Vexch pop                                  % str [... weach wword c wthis
                 3 index add exch 32 eq {1 index add} if    % str [... weach wword w
                 3 1 roll                                   % str [... w weach wword
               }
               % for the "exch" removed or not below, see comment in pdf_font.ps::getfontmetrics
	       currentfont /FontMatrix get 0 3 Vexch pop get 0 ne {
	         1 1 index length 1 sub getinterval cvx
	       } if
	       cshow pop pop ]
             { xshow } { yshow } Vexch pop exec
           }
         } {
           WordSpacing 0 eq
            { { setfillstate TextSpacing 0 Vexch 3 -1 roll ashow } }
	    { TextSpacing 0 eq
              { { setfillstate WordSpacing 0 Vexch 32 4 -1 roll widthshow } }
              { { setfillstate WordSpacing 0 Vexch 32
                   TextSpacing 0 Vexch 6 -1 roll awidthshow } }
	      ifelse
	    }
	   ifelse
         } ifelse
       }
       { { WordSpacing TextSpacing
			% Implement the combination of t3 and false charpath.
			% Note that we must use cshow for this, because we
			% can't parse multi-byte strings any other way.
			% Stack: string wword wchar
	    {
	     exch % will be removed, unless FontMatrixNonHV && FontMatrix.xx/yy == 0
			% Stack: str wword wchar ccode xthis ythis
	     Vexch pop currentpoint 6 3 roll
			% Stack: str wthis xorig yorig wword wchar ccode
	     (x) dup 0 3 index put //false charpath
             3 copy 32 eq { add } { exch pop } ifelse
			% Stack: str wthis xorig yorig wword wchar ccode wextra
             7 -3 roll moveto add
             0 Vexch rmoveto pop
	    }
            % for the "exch" removed or not below, see comment in pdf_font.ps::getfontmetrics
	    FontMatrixNonHV dup not exch {
	      currentfont /FontMatrix get 0 3 Vexch pop get 0 ne
	    } if {
	      1 1 index length 1 sub getinterval cvx
	    } if
	   4 -1 roll cshow pop pop
	   textrenderingprocs TextRenderingMode get exec
	 }
       }
      ifelse
    }
   ifelse /Show gput
 } bdef
/showfirst { setshowstate Show } def

/Tj {
  { 0 0 moveto Show settextposition }
  OFFlevels length 0 eq {
    exec
  } {
    gsave get-gs-attrs nulldevice set-gs-attrs
    exec
    get-gs-attrs grestore set-gs-attrs
  } ifelse
} bdef
/' { T* Tj } bdef
/" { exch Tc exch Tw T* Tj } bdef
/TJ {
  { 0 0 moveto {
      dup type /stringtype eq {
        Show
      } { -1000 div
        currentfont /ScaleMatrix .knownget { 0 get mul } if
        0 Vexch rmoveto
      } ifelse
    } forall settextposition
  }
  OFFlevels length 0 eq {
    exec
  } {
    gsave get-gs-attrs nulldevice set-gs-attrs
    exec
    get-gs-attrs grestore set-gs-attrs
  } ifelse
} bdef

/tf { setfillstate currentpoint fill moveto } bdef
/tn { currentpoint newpath moveto } bdef % Obsolete, never used.
% For stroking characters, temporarily restore the graphics CTM so that
% the line width will be transformed properly.
/Tmatrix matrix def
/tS
 { setstrokestate
   currentpoint //Tmatrix currentmatrix TextSaveMatrix setmatrix .swapcolors stroke .swapcolors
   setmatrix moveto
 } bdef
/tB { gsave tf grestore tS } bdef
% This does the wrong thing if there have been multiple text operations
% within a single BT/ET pair, but it's a start.
/tW { } bdef

% Text formatting and painting for the AcroForm field without appearance streams.
/Tform {                % <MaxLen> (V) <Ff> <Q> Tform -
  clippath pathbbox 4 2 roll pop pop                        % MaxLen (V) Ff Q dx dy
  currentfont /ScaleMatrix .knownget { 3 get } { 1 } ifelse % MaxLen (V) Ff Q dx dy yy
  currentfont /FontBBox get dup 1 get neg exch 3 get        % MaxLen (V) Ff Q dx dy yy desc asc
  dup 0 ne { div } { pop pop 0 } ifelse                     % MaxLen (V) Ff Q dx dy yy desc/asc
  1 index mul                                               % MaxLen (V) Ff Q dx dy yy desc/asc*yy

  4 index 16#1000 and 0 ne { % multiline
    8 { pop } repeat (Multiline form fields are not yet implemented.) =
  } {
    4 index 16#1000000 and 0 ne { % comb
      8 { pop } repeat (Combed form fields are not yet implemented.) =
    } { % plain text                                       
      3 1 roll sub add 2 div             % MaxLen (V) Ff Q dx (dy-yy+desc)/2
      0 exch moveto                      % MaxLen (V) Ff Q dx
      1 index 0 ne {
        3 index stringwidth pop          % MaxLen (V) Ff Q dx w
        sub exch 1 eq { 2 div } { 2 sub } ifelse % MaxLen (V) Ff (dx-w)/2
        0 rmoveto                        % MaxLen (V) Ff
        pop                              % MaxLen (V)
      } {
        pop pop pop                      % MaxLen (V)
        2 0 rmoveto
      } ifelse
      exch pop Show                      % -
    } ifelse
  } ifelse
} bdef

end readonly put		% GS_PDF_ProcSet

.setglobal<|MERGE_RESOLUTION|>--- conflicted
+++ resolved
@@ -425,11 +425,7 @@
 
 /S {
   OFFlevels length 0 eq {
-<<<<<<< HEAD
-    setstrokestate /stroke fsexec
-=======
     setstrokestate .swapcolors /stroke fsexec .swapcolors
->>>>>>> 259e26db
   } {
     newpath
   } ifelse
@@ -458,11 +454,7 @@
 /B {
   OFFlevels length 0 eq {
     gsave setfillstate fill grestore
-<<<<<<< HEAD
-    setstrokestate /stroke fsexec
-=======
     setstrokestate .swapcolors /stroke fsexec .swapcolors
->>>>>>> 259e26db
   } {
     newpath
   } ifelse
@@ -473,11 +465,7 @@
 /B* {
   OFFlevels length 0 eq {
     gsave setfillstate eofill grestore
-<<<<<<< HEAD
-    setstrokestate /stroke fsexec
-=======
     setstrokestate .swapcolors /stroke fsexec .swapcolors
->>>>>>> 259e26db
   } {
     newpath
   } ifelse
@@ -488,11 +476,7 @@
 % Clipping:
 
 /Wdict 4 dict dup begin
-<<<<<<< HEAD
-/S { OFFlevels length 0 eq { gsave setstrokestate stroke grestore } if n } bdef
-=======
 /S { OFFlevels length 0 eq { gsave setstrokestate .swapcolors stroke .swapcolors grestore } if n } bdef
->>>>>>> 259e26db
 /f { OFFlevels length 0 eq { gsave setfillstate fill grestore } if n } bdef
 /f* { OFFlevels length 0 eq { gsave setfillstate eofill grestore } if n } bdef
 /n { end { currentpoint } stopped not { pop pop clip } if newpath } bdef
